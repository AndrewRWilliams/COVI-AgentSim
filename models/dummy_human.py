import sys
import os
sys.path.append(os.getcwd())
import datetime
from bitarray import bitarray
from models.utils import Message, UpdateMessage
import numpy as np
from models.clusters import Clusters
from collections import defaultdict, namedtuple

Message = namedtuple('message', 'uid risk day unobs_id')
UpdateMessage = namedtuple('update_message', 'uid new_risk risk day unobs_id')

# A utility class for re-inflating human objects with just the stuff we need for message passing / risk prediction
class DummyHuman:
<<<<<<< HEAD
    def __init__(self, name=None, lightweight=False):
        self.name = name
        if not lightweight:
            self.M = {}
            self.sent_messages = {}
            self.messages = []
            self.update_messages = []
            self.risk = np.log(0.01)
            self.clusters = Clusters()
=======
    def __init__(self, name=None, rng=None):
        self.name = name
        self.M = {}
        self.sent_messages = {}
        self.messages = []
        self.update_messages = []
        self.risk = np.log(0.01)
        self.rng = rng
>>>>>>> a8dc6c49
        self.all_reported_symptoms = [[]]
        self.all_symptoms = []
        self.start_risk = np.log(0.01)
        self._uid = None
        self.time_of_recovery = datetime.datetime.max
        self.infectiousness_start_time = datetime.datetime.max
        self.time_of_death = datetime.datetime.max
        self.test_time = datetime.datetime.max
        self.time_of_exposure = datetime.datetime.max
        self.symptoms_start = datetime.datetime.max
        self.exposure_source = None
        self.exposure_message = None
        self.infectiousness_start = datetime.datetime.max
        self.tested_positive_contact_count = 0
        self.rolling_infectiousness_array = []
        self.infectiousness = {}
        self.locations_visited = {}
        self.preexisting_conditions = set()


    def cur_message(self, day, RiskModel):
        """creates the current message for this user"""
        message = Message(self.uid, RiskModel.quantize_risk(self.risk), day, self.name)
        return message

<<<<<<< HEAD
    def cur_message_risk_update(self, day, old_risk, sent_at, RiskModel):
        return UpdateMessage(self.uid, RiskModel.quantize_risk(self.risk), old_risk, day, sent_at, self.name)
=======
    def cur_message_risk_update(self, day, old_risk, RiskModel):
        return UpdateMessage(self.uid, RiskModel.quantize_risk(self.risk), old_risk, day, self.name)

    def purge_messages(self, todays_date):
        num_purged = 0
        for m in self.messages:
            if todays_date - m.day > 14:
                num_purged += 1
                self.messages.remove(m)
            # the list is a queue, so the first messages are at the front of the iteration
            else:
                break
        self.update_messages = []

    def shuffle_messages(self):
        self.rng.shuffle(self.messages)
>>>>>>> a8dc6c49

    @property
    def uid(self):
        return self._uid

    def symptoms_at_time(self, now, symptoms):
        sickness_day = (now - self.symptoms_start).days
        if not symptoms:
            return []
        if sickness_day < 0:
            return []
        if sickness_day > 14:
            rolling_all_symptoms_till_day = symptoms[sickness_day-14: sickness_day]
        else:
            rolling_all_symptoms_till_day = symptoms[:sickness_day]
        return rolling_all_symptoms_till_day

    def get_test_result_array(self, date):
        results = np.zeros(14)
        result_day = (date - self.test_time).days
        if result_day >= 0 and result_day < 14:
            results[result_day] = 1
        return results

    def is_exposed(self, date):
        exposed = False
        exposure_day = (date - self.time_of_exposure).days
        if exposure_day >= 0 and exposure_day < 14:
            exposed = True
        else:
            exposure_day = None
        return exposed, exposure_day

    def is_infectious(self, date):
        is_infectious = False
        infectious_day = (date - self.infectiousness_start_time).days
        if infectious_day >= 0 and infectious_day < 14:
            is_infectious = True
        else:
            infectious_day = None
        return is_infectious, infectious_day

    def is_recovered(self, date):
        is_recovered = False
        recovery_day = (date - self.time_of_recovery).days
        if recovery_day >= 0 and recovery_day < 14:
            is_recovered = True
        else:
            recovery_day = None
        return is_recovered, recovery_day

    def merge(self, human_dict):
        for key, val in human_dict.items():
            if key == 'M':
                self.M = val
            if key == 'risk':
                self.risk = val
            if key == 'messages':
                self.messages = val
            if key == 'sent_messages':
                self.sent_messages = val
            if key == 'tested_positive_contact_count':
                self.tested_positive_contact_count = val
            if key == '_uid':
                self._uid = val
            if key == "time_of_recovery" and val != datetime.datetime.max:
                self.time_of_recovery = val
            if key == "infectiousness_start_time" and val != datetime.datetime.max:
                self.infectiousness_start_time = val
            if key == "infectiousness_start" and val != datetime.datetime.max:
                self.infectiousness_start = val
            if key == "time_of_death" and val != datetime.datetime.max:
                self.time_of_death = val
            if key == "symptoms_start" and val != datetime.datetime.max:
                self.symptoms_start = val
            if key == "test_time" and val != datetime.datetime.max:
                self.test_time = val
            if key == "obs_preexisting_conditions" and val:
                self.obs_preexisting_conditions = val
            if key == "preexisting_conditions" and val:
                self.preexisting_conditions = val
            if key == "infectiousness" and val:
                for k, v in val.items():
                    self.infectiousness[k] = v
            if key == 'all_reported_symptoms' and any(val):
                self.all_reported_symptoms = val
            if key == 'all_symptoms' and val:
                self.all_symptoms = val
            if key == 'exposure_message' and val:
                self.exposure_message = val
            if key == 'exposure_source' and val:
                self.exposure_source = val
            if key == "locations_visited":
                for k, v in val.items():
                    if not self.locations_visited.get(k):
                        self.locations_visited[k] = v
                    elif self.locations_visited.get(k) > v:
                        self.locations_visited[k] = v
        return self<|MERGE_RESOLUTION|>--- conflicted
+++ resolved
@@ -13,17 +13,7 @@
 
 # A utility class for re-inflating human objects with just the stuff we need for message passing / risk prediction
 class DummyHuman:
-<<<<<<< HEAD
-    def __init__(self, name=None, lightweight=False):
-        self.name = name
-        if not lightweight:
-            self.M = {}
-            self.sent_messages = {}
-            self.messages = []
-            self.update_messages = []
-            self.risk = np.log(0.01)
-            self.clusters = Clusters()
-=======
+
     def __init__(self, name=None, rng=None):
         self.name = name
         self.M = {}
@@ -32,7 +22,7 @@
         self.update_messages = []
         self.risk = np.log(0.01)
         self.rng = rng
->>>>>>> a8dc6c49
+        self.clusters = Clusters()
         self.all_reported_symptoms = [[]]
         self.all_symptoms = []
         self.start_risk = np.log(0.01)
@@ -58,27 +48,8 @@
         message = Message(self.uid, RiskModel.quantize_risk(self.risk), day, self.name)
         return message
 
-<<<<<<< HEAD
     def cur_message_risk_update(self, day, old_risk, sent_at, RiskModel):
         return UpdateMessage(self.uid, RiskModel.quantize_risk(self.risk), old_risk, day, sent_at, self.name)
-=======
-    def cur_message_risk_update(self, day, old_risk, RiskModel):
-        return UpdateMessage(self.uid, RiskModel.quantize_risk(self.risk), old_risk, day, self.name)
-
-    def purge_messages(self, todays_date):
-        num_purged = 0
-        for m in self.messages:
-            if todays_date - m.day > 14:
-                num_purged += 1
-                self.messages.remove(m)
-            # the list is a queue, so the first messages are at the front of the iteration
-            else:
-                break
-        self.update_messages = []
-
-    def shuffle_messages(self):
-        self.rng.shuffle(self.messages)
->>>>>>> a8dc6c49
 
     @property
     def uid(self):
