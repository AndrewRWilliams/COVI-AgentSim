<<<<<<< HEAD
# COVID-19 Spread Simulator for Tracing App


This is a sub-project of XXX. Read more about the app in XXX [blog post]().
=======
# Covid-19 Spread Simulator for Tracing App
>>>>>>> 8439aa77

The simulator is built using [`simpy`](!https://simpy.readthedocs.io/en/latest/simpy_intro/index.html).
It simulates human mobility along with infectious disease (COVID-19) spreading in a city, where city has houses, grocery stores, parks, workplaces, and other non-essential establishments.

Human mobility simulation is based on Spatial-EPR model. More details on this model are [here](https://www.nature.com/articles/ncomms9166) and [here](https://www.nature.com/articles/nphys1760).

The infection spread in this simulator is modeled according to what is known about COVID-19.
Our understanding is based on the published research as well as working closely with epidemiologists and other experts.
We plan to update the simulator as more and more about COVID-19 will be known.


## Dependencies

To run all experiments, including Transformer, clone the `machine-learning` repository in addition to this one, and install this simulator with `ctt`:
```
pip install '.[ctt]'
```

If you want to run only the simulator, or the simulator with BCT baselines, you don't need to clone the `machine-learning` repository and don't need to install `ctt`; it is only required for the transformer and other ML baselines. To install the simulator without `ctt`: (*note that this usage is not what we use for paper experiments, and may not be fully supported/explained by this README*)

```
pip install .
```

Please checkout `setup.py` for external dependencies.

<<<<<<< HEAD
## How to run the simulator?
From the command line, run the simulator with :
```
python run.py
```

The simulator will output a logfile to `output/sim_v2_people-{N_PEOPLE}_days-{SIMULATION_DAYS}_init-{INIT_PERCENT_SICK}_seed-{SEED}_{DATE}-{TIME}/data.zip`. It is a .zip file of `list` of `dict` pickles which contains a log of the mobility activity of a population of humans in `simulator.py`.


## Configuring the simulator

When invoked, the simulator will read the yaml files found in the `hydra_configs` folder and parametrize the simulation accordingly. Here are a few important config attributes (found in `hydra_configs/base_method.yaml`) :
- n_people: Number of humans in the simulation
- init_percent_sick: Proportion of humans sick at the beginning of the simulation
- simulation_days: Number of days simulated.
- seed: Seed for the random number generators used by the simulator.
- COLLECT_LOGS: If set to True,
- COLLECT_TRAINING_DATA: If set to True, the simulator will output daily data for each human in the simulation. This day can be used to train an ML model.

=======
## How to run it using command line?
Run the simulator in the 'unmitigated' scenario with console logging of infection progression and various statistics use `tune=True`
```
python run.py tune=True 
```

The simulator will output a logfile and pickle to `output/sim_people-{N_PEOPLE}_days-{SIMULATION_DAYS}_init-{INIT_PERCENT_SICK}_seed-{SEED}_{DATE}-{TIME}/data.zip`. The `.pkl` contains all the activity of a population of humans in `simulator.py`. For a thousand people for 30 days (the default), this takes around 15 minutes on a 2-year old laptop (X1 carbon).

In order to train with a risk predictor in the loop, set the type of intervention (`binary_digital_tracing_order_1`, `binary_digital_tracing_order_2`, `transformer`, `oracle`, `no_intervention`)  and the day that intervention should start. 
```
python run.py tune=True tracing_method=`transformer` INTERVENTION_DAY=5
```
Note that for MLP and linear regression, the tracing method should be set to `transformer`; transformer, MLP, and linear regression use the same intervention codepath but the weights of the inference method are different. In order to change between these you need to modify the following properties (sorry about the naming) in `train_config.yaml`: 

| Property | Transformer | MLP | Linear Regression |
|:--|:--|:--|:--|
| `model.name =`| `MixSetNet`    | `MomentNet` | `MomentNet` |
| `model.kwargs.block_type =` | `sssss`   | `nrrrn` | `l` |

The above commands only produces one run of the simulator. This is useful for debugging, but in order to run multiple simulations with domain randomization, suitable for creating a training dataset, we make use of a config file located at `simulator/src/covid19sim/hydra-configs/search/expriment.yaml` to run 100 train and 20 validation. Note that this takes several hours on a CPU cluster.
>>>>>>> 8439aa77

```
<<<<<<< HEAD
pytest python run.py test
```

=======
python random_search.py
```

All experiments are reproducible given a random seed. Use the random seeds given in the config files (don't change anything) in order to reproduce the same results in the paper.


## How to run tests?
From the root of `simulator`, run:
```
pytest
```

### Accessing Simulation Data
Load the output of the simulator as following
```
data = pickle.load(open("output/data.pkl", 'rb'))
```
>>>>>>> 8439aa77

## How to run it as a function?
Although not designed with this usage in mind one, can still call the simulator like this :
```
from run import simulate
<<<<<<< HEAD
monitors = simulate(
    n_people=None,
    init_percent_sick=0.01,
    start_time=datetime.datetime(2020, 2, 28, 0, 0),
    simulation_days=10,
    outfile=None,
    out_chunk_size=None,
    print_progress=False,
    seed=0)
```

## Semantics of code
`Human` class builds people, and `Location` class builds stores, parks, workplaces, households, and non-essential establishments.

## Semantics of Data
`data` is a `list`. Each entry in the `list` is an event represented as a `dict`.
The detailed information about events is in [docs/events.md](docs/src/notes/events.md)
=======
city, monitors, tracker = simulate(n_stores=100, n_parks=50, n_people=100, n_misc=100, print_progress=False, seed=0)
```

`data` is a `list` of `dict`.


## Semantics of code
`Human` class, located in `simulator.py`, builds people with individual properties, and the `City` and `Location` classes, located in `base.py` build stores, parks, workplaces, households, and non-essential establishments. 
>>>>>>> 8439aa77
<|MERGE_RESOLUTION|>--- conflicted
+++ resolved
@@ -1,11 +1,4 @@
-<<<<<<< HEAD
-# COVID-19 Spread Simulator for Tracing App
-
-
-This is a sub-project of XXX. Read more about the app in XXX [blog post]().
-=======
 # Covid-19 Spread Simulator for Tracing App
->>>>>>> 8439aa77
 
 The simulator is built using [`simpy`](!https://simpy.readthedocs.io/en/latest/simpy_intro/index.html).
 It simulates human mobility along with infectious disease (COVID-19) spreading in a city, where city has houses, grocery stores, parks, workplaces, and other non-essential establishments.
@@ -32,40 +25,19 @@
 
 Please checkout `setup.py` for external dependencies.
 
-<<<<<<< HEAD
-## How to run the simulator?
-From the command line, run the simulator with :
-```
-python run.py
-```
-
-The simulator will output a logfile to `output/sim_v2_people-{N_PEOPLE}_days-{SIMULATION_DAYS}_init-{INIT_PERCENT_SICK}_seed-{SEED}_{DATE}-{TIME}/data.zip`. It is a .zip file of `list` of `dict` pickles which contains a log of the mobility activity of a population of humans in `simulator.py`.
-
-
-## Configuring the simulator
-
-When invoked, the simulator will read the yaml files found in the `hydra_configs` folder and parametrize the simulation accordingly. Here are a few important config attributes (found in `hydra_configs/base_method.yaml`) :
-- n_people: Number of humans in the simulation
-- init_percent_sick: Proportion of humans sick at the beginning of the simulation
-- simulation_days: Number of days simulated.
-- seed: Seed for the random number generators used by the simulator.
-- COLLECT_LOGS: If set to True,
-- COLLECT_TRAINING_DATA: If set to True, the simulator will output daily data for each human in the simulation. This day can be used to train an ML model.
-
-=======
 ## How to run it using command line?
 Run the simulator in the 'unmitigated' scenario with console logging of infection progression and various statistics use `tune=True`
 ```
-python run.py tune=True 
+python run.py tune=True
 ```
 
 The simulator will output a logfile and pickle to `output/sim_people-{N_PEOPLE}_days-{SIMULATION_DAYS}_init-{INIT_PERCENT_SICK}_seed-{SEED}_{DATE}-{TIME}/data.zip`. The `.pkl` contains all the activity of a population of humans in `simulator.py`. For a thousand people for 30 days (the default), this takes around 15 minutes on a 2-year old laptop (X1 carbon).
 
-In order to train with a risk predictor in the loop, set the type of intervention (`binary_digital_tracing_order_1`, `binary_digital_tracing_order_2`, `transformer`, `oracle`, `no_intervention`)  and the day that intervention should start. 
+In order to train with a risk predictor in the loop, set the type of intervention (`binary_digital_tracing_order_1`, `binary_digital_tracing_order_2`, `transformer`, `oracle`, `no_intervention`)  and the day that intervention should start.
 ```
 python run.py tune=True tracing_method=`transformer` INTERVENTION_DAY=5
 ```
-Note that for MLP and linear regression, the tracing method should be set to `transformer`; transformer, MLP, and linear regression use the same intervention codepath but the weights of the inference method are different. In order to change between these you need to modify the following properties (sorry about the naming) in `train_config.yaml`: 
+Note that for MLP and linear regression, the tracing method should be set to `transformer`; transformer, MLP, and linear regression use the same intervention codepath but the weights of the inference method are different. In order to change between these you need to modify the following properties (sorry about the naming) in `train_config.yaml`:
 
 | Property | Transformer | MLP | Linear Regression |
 |:--|:--|:--|:--|
@@ -73,14 +45,8 @@
 | `model.kwargs.block_type =` | `sssss`   | `nrrrn` | `l` |
 
 The above commands only produces one run of the simulator. This is useful for debugging, but in order to run multiple simulations with domain randomization, suitable for creating a training dataset, we make use of a config file located at `simulator/src/covid19sim/hydra-configs/search/expriment.yaml` to run 100 train and 20 validation. Note that this takes several hours on a CPU cluster.
->>>>>>> 8439aa77
 
 ```
-<<<<<<< HEAD
-pytest python run.py test
-```
-
-=======
 python random_search.py
 ```
 
@@ -98,31 +64,11 @@
 ```
 data = pickle.load(open("output/data.pkl", 'rb'))
 ```
->>>>>>> 8439aa77
 
 ## How to run it as a function?
 Although not designed with this usage in mind one, can still call the simulator like this :
 ```
 from run import simulate
-<<<<<<< HEAD
-monitors = simulate(
-    n_people=None,
-    init_percent_sick=0.01,
-    start_time=datetime.datetime(2020, 2, 28, 0, 0),
-    simulation_days=10,
-    outfile=None,
-    out_chunk_size=None,
-    print_progress=False,
-    seed=0)
-```
-
-## Semantics of code
-`Human` class builds people, and `Location` class builds stores, parks, workplaces, households, and non-essential establishments.
-
-## Semantics of Data
-`data` is a `list`. Each entry in the `list` is an event represented as a `dict`.
-The detailed information about events is in [docs/events.md](docs/src/notes/events.md)
-=======
 city, monitors, tracker = simulate(n_stores=100, n_parks=50, n_people=100, n_misc=100, print_progress=False, seed=0)
 ```
 
@@ -130,5 +76,4 @@
 
 
 ## Semantics of code
-`Human` class, located in `simulator.py`, builds people with individual properties, and the `City` and `Location` classes, located in `base.py` build stores, parks, workplaces, households, and non-essential establishments. 
->>>>>>> 8439aa77
+`Human` class, located in `simulator.py`, builds people with individual properties, and the `City` and `Location` classes, located in `base.py` build stores, parks, workplaces, households, and non-essential establishments.