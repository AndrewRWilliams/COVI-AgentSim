--- conflicted
+++ resolved
@@ -1464,8 +1464,6 @@
     return _proba_to_risk
 
 def get_intervention(key, RISK_MODEL=None, TRACING_ORDER=None, TRACE_SYMPTOMS=None, TRACE_RISK_UPDATE=None, SHOULD_MODIFY_BEHAVIOR=True):
-<<<<<<< HEAD
-=======
 	"""
     [summary]
 
@@ -1483,7 +1481,6 @@
     Returns:
         [type]: [description]
     """
->>>>>>> ad0d63a5
 	if key == "Lockdown":
 		return Lockdown()
 	elif key == "WearMask":
