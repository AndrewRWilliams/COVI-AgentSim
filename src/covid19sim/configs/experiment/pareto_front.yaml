--- conflicted
+++ resolved
@@ -28,9 +28,6 @@
 # --------------------------------------
 # -----  Sampling Parametrization  -----
 # --------------------------------------
-<<<<<<< HEAD
-tracing_method: bdt1
-=======
 intervention:
   sample: cartesian
   from:
@@ -38,7 +35,6 @@
       # - heuristicv1
       #- heuristicv3
     - bdt1
->>>>>>> aa11c070
 
 APP_UPTAKE: 0.8415 # 60%
 
