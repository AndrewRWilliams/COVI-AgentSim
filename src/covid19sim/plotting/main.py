--- conflicted
+++ resolved
@@ -225,11 +225,6 @@
                 "humans_rec_level",
                 "humans_intervention_level",
                 "humans_demographics",
-<<<<<<< HEAD
-                "work_hours"
-            ]
-        )   
-=======
                 "work_hours",
                 "s",
                 "e",
@@ -237,7 +232,6 @@
                 "r"
             ]
         )
->>>>>>> bb0b86a0
     if "efficiency" in plots:
         # Same as pareto
         keep_pkl_keys.update(
