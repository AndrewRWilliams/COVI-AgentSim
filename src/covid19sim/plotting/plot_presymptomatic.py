import numpy as np
import wandb
import os
import matplotlib
import matplotlib.pyplot as plt


def statistics(pkl_data, times, mode):

    data = pkl_data["human_monitor"]
    data = sorted(data.items(), key=lambda x: x[0])
    start_date = data[0][0]
    data = [((k - start_date).days, v) for k, v in data]

    human2symptom_day = dict()
    human_day2infectious = dict()
    human_day2susceptible = dict()
    human_day2risk_level = dict()
    human_day2rec_level = dict()

    if mode == "risk":
        positive = np.zeros((len(times), 16))
        negative = np.zeros((len(times), 16))
    if mode == "rec":
        positive = np.zeros((len(times), 4))
        negative = np.zeros((len(times), 4))

    for day, items in data:
        for item in items:
            human = item["name"]

            if item["n_reported_symptoms"] != 0:
                if human not in human2symptom_day:
                    human2symptom_day[human] = day
                else:
                    human2symptom_day[human] = min(human2symptom_day[human], day)

            if item["state"] == 2:
                human_day2infectious[(human, day)] = True

            if item["state"] == 0:
                human_day2susceptible[(human, day)] = True

            human_day2risk_level[(human, day)] = item["risk_level"]
            human_day2rec_level[(human, day)] = item["rec_level"]

    for k, time in enumerate(times):

        for human, day in human2symptom_day.items():
            past_day = day + time
            if past_day < 0:
                continue
            if human_day2infectious.get((human, past_day), False) is True:
                if mode == "risk":
                    r = human_day2risk_level[(human, past_day)]
                if mode == "rec":
                    r = human_day2rec_level[(human, past_day)]
                if r != -1:
                    positive[k][r] += 1

        for human, day in human_day2susceptible.keys():
            if mode == "risk":
                r = human_day2risk_level[(human, day)]
            if mode == "rec":
                r = human_day2rec_level[(human, day)]
            if r != -1:
                negative[k][r] += 1

    return positive, negative


def run(data, path, comparison_key, use_wandb, times=[-1, -2, -3], mode=None):

    # Options:
    # 1. "times" is a list, indicating the times we are interested in.
    # For example, [-1, -2, -3] means we want to get the plot for Day-1, Day-2, Day-3.
    # 2. "mode" is a string, which can be either 'risk' or 'rec' if None,
    # it will be both.
    if mode in {"rec", "risk"}:
        modes = [mode]
    elif mode is None:
        modes = ["rec", "risk"]
    else:
        raise ValueError("Unknown mode {}".format(mode))

    for mode in modes:
        print("Preparing data for times {} and mode {}...".format(times, mode))
        label2pkls = list()
        for method in data:
            for key in data[method]:
                label = f"{key}"
                pkls = [r["pkl"] for r in data[method][key].values()]
                label2pkls.append((label, pkls))

        results = list()
        for label, pkls in label2pkls:
            all_positive, all_negative = [], []
            for pkl in pkls:
                positive, negative = statistics(pkl, times, mode)
                positive = np.expand_dims(positive, 0)
                negative = np.expand_dims(negative, 0)
                all_positive.append(positive)
                all_negative.append(negative)
            all_positive = np.concatenate(all_positive, 0).sum(0)
            all_negative = np.concatenate(all_negative, 0).sum(0)
            all_positive = all_positive / np.expand_dims(all_positive.sum(1), 1)
            all_negative = all_negative / np.expand_dims(all_negative.sum(1), 1)
            results.append((all_positive, all_negative, all_positive - all_negative))

        for k, time in enumerate(times):
            i = 0
            j = 0

            for method in data:
<<<<<<< HEAD
                fig, axs = plt.subplots(
                    nrows=3, ncols=len(data[method]), figsize=(20, 20)
                )
                fig.suptitle(method, fontsize=30)
                j = j + i if i == 0 else j + i + 1

                for i in range(len(data[method])):
=======
                fig, axs = plt.subplots(nrows=3, ncols=1, figsize=(7.5, 20))
                fig.suptitle(method, fontsize=30)
                j = j + i if i == 0 else j + i + 1

                for i, adoption in enumerate(data[method].keys()):
>>>>>>> 6bf782b7

                    label = label2pkls[i + j][0]
                    result = results[i + j]

                    # change the font size
                    font = {"family": "DejaVu Sans", "size": 18}
                    matplotlib.rc("font", **font)
                    plt.rcParams["axes.labelsize"] = 18

                    if mode == "risk":
                        length = 16
                        xlabel = "Risk Level"
                        xticklabels = [
                            0,
                            "",
                            "",
                            "",
                            4,
                            "",
                            "",
                            "",
                            8,
                            "",
                            "",
                            "",
                            12,
                            "",
                            "",
                            "",
                        ]
                    if mode == "rec":
                        length = 4
                        xlabel = "Rec Level"
                        xticklabels = [0, 1, 2, 3]

                    axs[0].bar(
                        list(range(length)),
                        result[0][k],
                        color="darkorange",
                        label="Day{}".format(time),
                    )
<<<<<<< HEAD
                    axs[0, i].set_title("{}".format(label))
                    axs[0, i].set_xlabel(xlabel)
                    if i == 0:
                        axs[0, i].set_ylabel("Presymptomatic", size="large")
                    else:
                        axs[0, i].set_ylabel("Percentage of Population")
                    axs[0, i].set_xticks(list(range(length)))
                    axs[0, i].set_xticklabels(xticklabels)
                    axs[0, i].set_ylim(0, 1)
                    axs[0, i].plot([0, length - 1], [0, 0], color="b", linewidth=0.5)

                    axs[1, i].bar(
=======
                    axs[0].set_title(f"Presymptomatic Rec Levels (Adoption: {float(label)*100}%)", y=1.06)
                    axs[0].set_xlabel(xlabel)
                    axs[0].set_ylabel("% Population", size='medium')
                    axs[0].set_xticks(list(range(length)))
                    axs[0].set_xticklabels(xticklabels)
                    axs[0].set_ylim(0, 1)
                    axs[0].set_yticks(list(range(0, 5)))
                    axs[0].set_yticklabels(["0", "20", "40", "60", "80", "100"])
                    axs[0].plot([0, length - 1], [0, 0], color="b", linewidth=1.)

                    axs[1].bar(
>>>>>>> 6bf782b7
                        list(range(length)),
                        result[1][k],
                        color="darkorange",
                        label="Day{}".format(time),
                    )
<<<<<<< HEAD
                    axs[1, i].set_title("{}".format(label))
                    axs[1, i].set_xlabel(xlabel)
                    if i == 0:
                        axs[1, i].set_ylabel("Susceptible", size="large")
                    else:
                        axs[1, i].set_ylabel("Percentage of Population")
                    axs[1, i].set_xticks(list(range(length)))
                    axs[1, i].set_xticklabels(xticklabels)
                    axs[1, i].set_ylim(0, 1)
                    axs[1, i].plot([0, length - 1], [0, 0], color="b", linewidth=0.5)

                    axs[2, i].bar(
=======
                    axs[1].set_title(f"Susceptible Rec Levels (Adoption Rate: {float(label)*100}%)", y=1.06)
                    axs[1].set_xlabel(xlabel)
                    axs[1].set_ylabel("% Population", size='medium')
                    axs[1].set_xticks(list(range(length)))
                    axs[1].set_xticklabels(xticklabels)
                    axs[1].set_ylim(0, 1)
                    axs[0].set_yticks(list(range(0, 5)))
                    axs[0].set_yticklabels(["0", "20", "40", "60", "80", "100"])
                    axs[1].plot([0, length - 1], [0, 0], color="b", linewidth=1.)

                    axs[2].bar(
>>>>>>> 6bf782b7
                        list(range(length)),
                        result[2][k],
                        color="darkorange",
                        label="Day{}".format(time),
                    )
<<<<<<< HEAD
                    axs[2, i].set_title("{}".format(label))
                    axs[2, i].set_xlabel(xlabel)
                    if i == 0:
                        axs[2, i].set_ylabel("Delta", size="large")
                    else:
                        axs[2, i].set_ylabel("Percentage of Population")
                    axs[2, i].set_xticks(list(range(length)))
                    axs[2, i].set_xticklabels(xticklabels)
                    axs[2, i].set_ylim(-1, 0.5)
                    axs[2, i].plot([0, length - 1], [0, 0], color="b", linewidth=0.5)

                # plt.subplots_adjust(
                #     left=0.05, bottom=0.05, right=0.99, top=0.95, wspace=0.5, hspace=0.3
                # )
                dir_path = path / "presymptomatic" / f"statistics_day{time}"
                fig_path = dir_path / f"{method}_{mode}.png"
                print("Saving Figure", str(fig_path), "...", end="", flush=True)
                os.makedirs(dir_path, exist_ok=True)
                plt.savefig(fig_path)
                if use_wandb:
                    print("Uploading to Weights and Biases...", end="", flush=True)
                    wandb.log({str(fig_path): wandb.Image(str(fig_path))})
                print("Done.")
                plt.close('all')
        print()
=======
                    axs[2].set_title(f"Delta Rec Levels (Adoption Rate: {float(label)*100}%)", y=1.06)
                    axs[2].set_xlabel(xlabel)
                    axs[2].set_ylabel("% Population", size='medium')
                    axs[2].set_xticks(list(range(length)))
                    axs[2].set_xticklabels(xticklabels)
                    axs[2].set_ylim(-1, 1)
                    # axs[0].set_yticks(list(range(0, 5)))
                    # axs[0].set_yticklabels(["0", "20", "40", "60", "80", "100"])
                    axs[2].plot([0, length - 1], [0, 0], color="b", linewidth=1.)

                    plt.subplots_adjust(
                         wspace=0.5, hspace=0.3 # left=0.05, bottom=0.05, right=0.99, top=0.95,
                    )
                    dir_path = path / "presymptomatic" / f"statistics_day{time}" / f"adoption_{label}"
                    fig_path = dir_path / f"{method}_{mode}.png"
                    print(
                        "Saving Figure", str(fig_path)
                    )
                    os.makedirs(dir_path, exist_ok=True)
                    plt.savefig(fig_path)
                    if use_wandb:
                        print("Uploading to Weights and Biases...")
                        wandb.log({str(fig_path): wandb.Image(str(fig_path))})
                    print("Done.")
>>>>>>> 6bf782b7
<|MERGE_RESOLUTION|>--- conflicted
+++ resolved
@@ -112,21 +112,11 @@
             j = 0
 
             for method in data:
-<<<<<<< HEAD
-                fig, axs = plt.subplots(
-                    nrows=3, ncols=len(data[method]), figsize=(20, 20)
-                )
-                fig.suptitle(method, fontsize=30)
-                j = j + i if i == 0 else j + i + 1
-
-                for i in range(len(data[method])):
-=======
                 fig, axs = plt.subplots(nrows=3, ncols=1, figsize=(7.5, 20))
                 fig.suptitle(method, fontsize=30)
                 j = j + i if i == 0 else j + i + 1
 
                 for i, adoption in enumerate(data[method].keys()):
->>>>>>> 6bf782b7
 
                     label = label2pkls[i + j][0]
                     result = results[i + j]
@@ -168,117 +158,71 @@
                         color="darkorange",
                         label="Day{}".format(time),
                     )
-<<<<<<< HEAD
-                    axs[0, i].set_title("{}".format(label))
-                    axs[0, i].set_xlabel(xlabel)
-                    if i == 0:
-                        axs[0, i].set_ylabel("Presymptomatic", size="large")
-                    else:
-                        axs[0, i].set_ylabel("Percentage of Population")
-                    axs[0, i].set_xticks(list(range(length)))
-                    axs[0, i].set_xticklabels(xticklabels)
-                    axs[0, i].set_ylim(0, 1)
-                    axs[0, i].plot([0, length - 1], [0, 0], color="b", linewidth=0.5)
-
-                    axs[1, i].bar(
-=======
-                    axs[0].set_title(f"Presymptomatic Rec Levels (Adoption: {float(label)*100}%)", y=1.06)
+                    axs[0].set_title(
+                        f"Presymptomatic Rec Levels (Adoption: {float(label)*100}%)",
+                        y=1.06,
+                    )
                     axs[0].set_xlabel(xlabel)
-                    axs[0].set_ylabel("% Population", size='medium')
+                    axs[0].set_ylabel("% Population", size="medium")
                     axs[0].set_xticks(list(range(length)))
                     axs[0].set_xticklabels(xticklabels)
                     axs[0].set_ylim(0, 1)
                     axs[0].set_yticks(list(range(0, 5)))
                     axs[0].set_yticklabels(["0", "20", "40", "60", "80", "100"])
-                    axs[0].plot([0, length - 1], [0, 0], color="b", linewidth=1.)
+                    axs[0].plot([0, length - 1], [0, 0], color="b", linewidth=1.0)
 
                     axs[1].bar(
->>>>>>> 6bf782b7
                         list(range(length)),
                         result[1][k],
                         color="darkorange",
                         label="Day{}".format(time),
                     )
-<<<<<<< HEAD
-                    axs[1, i].set_title("{}".format(label))
-                    axs[1, i].set_xlabel(xlabel)
-                    if i == 0:
-                        axs[1, i].set_ylabel("Susceptible", size="large")
-                    else:
-                        axs[1, i].set_ylabel("Percentage of Population")
-                    axs[1, i].set_xticks(list(range(length)))
-                    axs[1, i].set_xticklabels(xticklabels)
-                    axs[1, i].set_ylim(0, 1)
-                    axs[1, i].plot([0, length - 1], [0, 0], color="b", linewidth=0.5)
-
-                    axs[2, i].bar(
-=======
-                    axs[1].set_title(f"Susceptible Rec Levels (Adoption Rate: {float(label)*100}%)", y=1.06)
+                    axs[1].set_title(
+                        f"Susceptible Rec Levels (Adoption Rate: {float(label)*100}%)",
+                        y=1.06,
+                    )
                     axs[1].set_xlabel(xlabel)
-                    axs[1].set_ylabel("% Population", size='medium')
+                    axs[1].set_ylabel("% Population", size="medium")
                     axs[1].set_xticks(list(range(length)))
                     axs[1].set_xticklabels(xticklabels)
                     axs[1].set_ylim(0, 1)
                     axs[0].set_yticks(list(range(0, 5)))
                     axs[0].set_yticklabels(["0", "20", "40", "60", "80", "100"])
-                    axs[1].plot([0, length - 1], [0, 0], color="b", linewidth=1.)
+                    axs[1].plot([0, length - 1], [0, 0], color="b", linewidth=1.0)
 
                     axs[2].bar(
->>>>>>> 6bf782b7
                         list(range(length)),
                         result[2][k],
                         color="darkorange",
                         label="Day{}".format(time),
                     )
-<<<<<<< HEAD
-                    axs[2, i].set_title("{}".format(label))
-                    axs[2, i].set_xlabel(xlabel)
-                    if i == 0:
-                        axs[2, i].set_ylabel("Delta", size="large")
-                    else:
-                        axs[2, i].set_ylabel("Percentage of Population")
-                    axs[2, i].set_xticks(list(range(length)))
-                    axs[2, i].set_xticklabels(xticklabels)
-                    axs[2, i].set_ylim(-1, 0.5)
-                    axs[2, i].plot([0, length - 1], [0, 0], color="b", linewidth=0.5)
-
-                # plt.subplots_adjust(
-                #     left=0.05, bottom=0.05, right=0.99, top=0.95, wspace=0.5, hspace=0.3
-                # )
-                dir_path = path / "presymptomatic" / f"statistics_day{time}"
-                fig_path = dir_path / f"{method}_{mode}.png"
-                print("Saving Figure", str(fig_path), "...", end="", flush=True)
-                os.makedirs(dir_path, exist_ok=True)
-                plt.savefig(fig_path)
-                if use_wandb:
-                    print("Uploading to Weights and Biases...", end="", flush=True)
-                    wandb.log({str(fig_path): wandb.Image(str(fig_path))})
-                print("Done.")
-                plt.close('all')
-        print()
-=======
-                    axs[2].set_title(f"Delta Rec Levels (Adoption Rate: {float(label)*100}%)", y=1.06)
+                    axs[2].set_title(
+                        f"Delta Rec Levels (Adoption Rate: {float(label)*100}%)", y=1.06
+                    )
                     axs[2].set_xlabel(xlabel)
-                    axs[2].set_ylabel("% Population", size='medium')
+                    axs[2].set_ylabel("% Population", size="medium")
                     axs[2].set_xticks(list(range(length)))
                     axs[2].set_xticklabels(xticklabels)
                     axs[2].set_ylim(-1, 1)
                     # axs[0].set_yticks(list(range(0, 5)))
                     # axs[0].set_yticklabels(["0", "20", "40", "60", "80", "100"])
-                    axs[2].plot([0, length - 1], [0, 0], color="b", linewidth=1.)
+                    axs[2].plot([0, length - 1], [0, 0], color="b", linewidth=1.0)
 
                     plt.subplots_adjust(
-                         wspace=0.5, hspace=0.3 # left=0.05, bottom=0.05, right=0.99, top=0.95,
-                    )
-                    dir_path = path / "presymptomatic" / f"statistics_day{time}" / f"adoption_{label}"
+                        wspace=0.5,
+                        hspace=0.3,  # left=0.05, bottom=0.05, right=0.99, top=0.95,
+                    )
+                    dir_path = (
+                        path
+                        / "presymptomatic"
+                        / f"statistics_day{time}"
+                        / f"adoption_{label}"
+                    )
                     fig_path = dir_path / f"{method}_{mode}.png"
-                    print(
-                        "Saving Figure", str(fig_path)
-                    )
+                    print("Saving Figure", str(fig_path), end="", flush=True)
                     os.makedirs(dir_path, exist_ok=True)
                     plt.savefig(fig_path)
                     if use_wandb:
-                        print("Uploading to Weights and Biases...")
+                        print("Uploading to Weights and Biases...", end="", flush=True)
                         wandb.log({str(fig_path): wandb.Image(str(fig_path))})
-                    print("Done.")
->>>>>>> 6bf782b7
+                    print("Done.")