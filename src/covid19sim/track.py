import pandas as pd
import numpy as np
import math
from collections import defaultdict
import networkx as nx
import datetime

from covid19sim.config import HUMAN_DISTRIBUTION, LOCATION_DISTRIBUTION, INFECTION_RADIUS, INFECTION_DURATION, \
    EFFECTIVE_R_WINDOW
from covid19sim.utils import log


def get_nested_dict(nesting):
    if nesting == 1:
        return defaultdict(int)
    elif nesting == 2:
        return defaultdict(lambda : defaultdict(int))
    elif nesting == 3:
        return defaultdict(lambda : defaultdict(lambda : defaultdict(int)))
    elif nesting == 4:
        return defaultdict(lambda : defaultdict(lambda : defaultdict(lambda : defaultdict(int))))

class Tracker(object):
    def __init__(self, env, city):
        self.env = env
        self.city = city

        # infection & contacts
        self.contacts = {
                'all_encounters':np.zeros((150,150)),
                'location_all_encounters': defaultdict(lambda: np.zeros((150,150))),
                'human_infection': np.zeros((150,150)),
                'env_infection':get_nested_dict(1),
                'location_env_infection': get_nested_dict(2),
                'location_human_infection': defaultdict(lambda: np.zeros((150,150))),
                'duration': {'avg': (0, np.zeros((150,150))), 'total': np.zeros((150,150)), 'n': np.zeros((150,150))},
                'histogram_duration': [0],
                'location_duration':defaultdict(lambda : [0]),
                'n_contacts': {'avg': (0, np.zeros((150,150))), 'total': np.zeros((150,150))}

                }

        self.infection_graph = nx.DiGraph()
        self.s_per_day = [sum(h.is_susceptible for h in self.city.humans)]
        self.e_per_day = [sum(h.is_exposed for h in self.city.humans)]
        self.i_per_day = [sum(h.is_infectious for h in self.city.humans)]
        self.r_per_day = [sum(h.is_removed for h in self.city.humans)]

        # R0 and Generation times
        self.avg_infectious_duration = 0
        self.n_recovery = 0
        self.n_infectious_contacts = 0
        self.n_contacts = 0
        self.avg_generation_times = (0,0)
        self.generation_time_book = {}
        self.n_env_infection = 0
        self.recovered_stats = []
        self.covid_properties = defaultdict(lambda : [0,0])

        # cumulative incidence
        day = self.env.timestamp.strftime("%d %b")
        self.last_day = {'track_recovery':day, "track_infection":day, 'social_mixing':day}
        self.cumulative_incidence = []
        self.cases_per_day = [0]
        self.r_0 = defaultdict(lambda : {'infection_count':0, 'humans':set()})
        self.r = []

        # testing & hospitalization
        self.cases_positive_per_day = [0]
        self.hospitalization_per_day = [0]
        self.critical_per_day = [0]

        # demographics
        self.age_bins = sorted(HUMAN_DISTRIBUTION.keys(), key = lambda x:x[0])
        self.n_humans = len(self.city.humans)

        # track encounters
        self.last_encounter_day = self.env.day_of_week()
        self.last_encounter_hour = self.env.hour_of_day()
        self.day_encounters = defaultdict(lambda : [0.,0.,0.])
        self.hour_encounters = defaultdict(lambda : [0.,0.,0.])
        self.daily_age_group_encounters = defaultdict(lambda :[0.,0.,0.])

        self.dist_encounters = defaultdict(int)
        self.time_encounters = defaultdict(int)

        # symptoms
        self.symptoms = {'covid': defaultdict(int), 'all':defaultdict(int)}
        self.symptoms_set = {'covid': defaultdict(set), 'all': defaultdict(set)}

        # mobility
        self.transition_probability = get_nested_dict(4)
        M, G, B, O, R, EM = self.compute_mobility()
        self.mobility = [M]
        self.expected_mobility = [EM]
        self.summarize_population()

        # risk models
        self.risk_precision_daily = [self.compute_risk_precision()]
        self.recommended_levels_daily = [[G, B, O, R]]
        self.ei_per_day = []
        self.risk_values = []
        self.avg_infectiousness_per_day = []

        # monitors
        self.human_monitor = {}
        self.infection_monitor = []

<<<<<<< HEAD
=======
        # update messages
        self.infector_infectee_update_messages = defaultdict(lambda :defaultdict(dict))

>>>>>>> 29ade2cf
    def summarize_population(self):
        self.n_infected_init = sum([h.is_exposed for h in self.city.humans])
        print(f"initial infection {self.n_infected_init}")

        self.age_distribution = pd.DataFrame([h.age for h in self.city.humans])
        print("age distribution\n", self.age_distribution.describe())

        self.sex_distribution = pd.DataFrame([h.sex for h in self.city.humans])
        # print("gender distribution\n", self.gender_distribution.describe())

        self.house_age = pd.DataFrame([np.mean([h.age for h in house.residents]) for house in self.city.households])
        self.house_size = pd.DataFrame([len(house.residents) for house in self.city.households])
        print("house age distribution\n", self.house_age.describe())
        print("house size distribution\n", self.house_size.describe())

        self.frac_asymptomatic = sum(h.is_asymptomatic for h in self.city.humans)/len(self.city.humans)
        print("asymptomatic fraction", self.frac_asymptomatic)

        self.n_seniors = sum(1 for h in self.city.humans if h.household.location_type == "senior_residency")
        print("n_seniors", self.n_seniors)

    def get_R(self):
        # https://web.stanford.edu/~jhj1/teachingdocs/Jones-on-R0.pdf; vlaid over a long time horizon
        # average infectious contacts (transmission) * average number of contacts * average duration of infection
        time_since_start =  (self.env.timestamp - self.env.initial_timestamp).total_seconds() / 86400 # DAYS
        if time_since_start == 0:
            return -1

        if time_since_start > 365:
            # tau= self.n_infectious_contacts / self.n_contacts
            # c_bar = self.n_contacts / time_since_start
            tau_times_c_bar = self.n_infectious_contacts / time_since_start
            d = self.avg_infectious_duration
            return tau_times_c_bar * d
        else:
            # x = [h.n_infectious_contacts for h in self.city.humans if h.n_infectious_contacts > 0]
            if self.recovered_stats:
                n, total = zip(*self.recovered_stats)
            else:
                n, total = [0], [0]

            if sum(n):
                return 1.0 * sum(total)/sum(n)
            return 0

    def get_R0(self, logfile=None):
        if len(self.r) > 0:
            for x in self.r:
                if x >0:
                    return x
        else:
            log("not enough data points to estimate r0. Falling back to average")
            return self.get_R()

    def get_generation_time(self):
        return self.avg_generation_times[1]

    def increment_day(self):
        # cumulative incidence (Note: susceptible of prev day is needed here)
        if self.s_per_day[-1]:
            self.cumulative_incidence += [self.cases_per_day[-1] / self.s_per_day[-1]]
        else:
            self.cumulative_incidence.append(0)

        self.cases_per_day.append(0)

        self.s_per_day.append(sum(h.is_susceptible for h in self.city.humans))
        self.e_per_day.append(sum(h.is_exposed for h in self.city.humans))
        self.i_per_day.append(sum(h.is_infectious for h in self.city.humans))
        self.r_per_day.append(sum(h.is_removed for h in self.city.humans))
        self.ei_per_day.append(self.e_per_day[-1] + self.i_per_day[-1])

        # Rt
        self.r.append(self.get_R())

        # recovery stats
        self.recovered_stats.append([0,0])
        if len(self.recovered_stats) > EFFECTIVE_R_WINDOW:
            self.recovered_stats = self.recovered_stats[1:]

        # test_per_day
        self.cases_positive_per_day.append(0)
        self.hospitalization_per_day.append(0)
        self.critical_per_day.append(0)

        # mobility
        M, G, B, O, R, EM = self.compute_mobility()
        self.mobility.append(M)
        self.expected_mobility.append(EM)

        # risk models
        prec, lift, recall = self.compute_risk_precision(daily=True)
        self.risk_precision_daily.append((prec,lift, recall))
        self.recommended_levels_daily.append([G, B, O, R])
        self.risk_values.append([(h.risk, h.is_exposed or h.is_infectious, h.test_result, len(h.symptoms) == 0) for h in self.city.humans])
        row = []
        for h in self.city.humans:
            x = { "infection_timestamp": h.infection_timestamp,
                  "n_infectious_contacts": h.n_infectious_contacts,
                  "risk": h.risk,
                  "risk_level": h.risk_level,
                  "rec_level": h.rec_level,
                  "state": h.state.index(1),
                  "test_result": h.test_result,
                  "n_symptoms": len(h.symptoms)
                 }
            row.append(x)
<<<<<<< HEAD
        self.human_monitor[self.env.timestamp.date()] = row
=======
        self.human_monitor[self.env.timestamp.date()-datetime.timedelta(days=1)] = row
>>>>>>> 29ade2cf

        #
        self.avg_infectiousness_per_day.append(np.mean([h.infectiousness for h in self.city.humans]))

    def compute_mobility(self):
        EM, M, G, B, O, R = 0, 0, 0, 0, 0, 0
        for h in self.city.humans:
            G += h.rec_level == 0
            B += h.rec_level == 1
            O += h.rec_level == 2
            R += h.rec_level == 3
            M +=  1.0 * (h.rec_level == 0) + 0.8 * (h.rec_level == 1) + \
                    0.20 * (h.rec_level == 2) + 0.05 * (h.rec_level == 3) + 1*(h.rec_level==-1)
            EM += (1-h.risk) # proxy for mobility
        return M, G, B, O, R, EM/len(self.city.humans)

    def compute_risk_precision(self, daily=True, threshold=0.5, until_days=None):
        if daily:
            all = [(h.risk, h.is_exposed or h.is_infectious) for h in self.city.humans]
            no_test = [(h.risk, h.is_exposed or h.is_infectious) for h in self.city.humans if h.test_result != "positive"]
            no_test_symptoms = [(h.risk, h.is_exposed or h.is_infectious) for h in self.city.humans if h.test_result != "positive" and len(h.symptoms) == 0]
        else:
            all = [(x[0],x[1]) for daily_risk_values in self.risk_values[:until_days] for x in daily_risk_values]
            no_test = [(x[0], x[1]) for daily_risk_values in self.risk_values[:until_days] for x in daily_risk_values if not x[2]]
            no_test_symptoms = [(x[0], x[1]) for daily_risk_values in self.risk_values[:until_days] for x in daily_risk_values if not x[2] and x[3]]

        top_k = [0.01, 0.03, 0.05, 0.10]
        total_infected = 1.0*sum(1 for x,y in all if y)
        all = sorted(all, key=lambda y:-y[0])
        no_test = sorted(no_test, key=lambda y:-y[0])
        no_test_symptoms = sorted(no_test_symptoms, key = lambda y:-y[0])

        lift = [[], [], []]
        top_k_prec = [[],[],[]]
        recall =[]
        idx = 0
        for type in [all, no_test, no_test_symptoms]:
            for k in top_k:
                xy = type[:math.ceil(k * len(type))]
                pred = 1.0*sum(1 for x,y in xy if y)
                top_k_prec[idx].append(pred/len(xy))
                if total_infected:
                    lift[idx].append(pred/(k*total_infected))
                else:
                    lift[idx].append(0) # FIXME: it might not be correct definition for Lift
            z = sum(1 for x,y in type if y)
            recall.append(0)
            if z:
                recall[-1] = 1.0*sum(1 for x,y in type if y and x > threshold)/z
            idx += 1

        return top_k_prec, lift, recall

    def track_covid_properties(self, human):
        n, avg = self.covid_properties['incubation_days']
        self.covid_properties['incubation_days'] = (n+1, (avg*n + human.incubation_days)/(n+1))

        n, avg = self.covid_properties['recovery_days']
        self.covid_properties['recovery_days'] = (n+1, (avg*n + human.recovery_days)/(n+1))

        n, avg = self.covid_properties['infectiousness_onset_days']
        self.covid_properties['infectiousness_onset_days'] = (n+1, (n*avg +human.infectiousness_onset_days)/(n+1))

    def track_hospitalization(self, human, type=None):
        self.hospitalization_per_day[-1] += 1
        if type == "icu":
            self.critical_per_day[-1] += 1

    def track_infection(self, type, from_human, to_human, location, timestamp):
        for i, (l,u) in enumerate(self.age_bins):
            if from_human and l <= from_human.age < u:
                from_bin = i
            if l <= to_human.age < u:
                to_bin = i

        self.cases_per_day[-1] += 1

        if type == "human":
            self.contacts["human_infection"][from_human.age, to_human.age] += 1
            self.contacts["location_human_infection"][location.location_type][from_human.age, to_human.age] += 1

            delta = timestamp - from_human.infection_timestamp
            self.infection_graph.add_node(from_human.name, bin=from_bin, time=from_human.infection_timestamp)
            self.infection_graph.add_node(to_human.name, bin=to_bin, time=timestamp)
            self.infection_graph.add_edge(from_human.name, to_human.name,  timedelta=delta)

            self.infection_monitor.append([from_human.name, to_human.name, timestamp.date()])

            if from_human.symptom_start_time is not None:
                self.generation_time_book[to_human.name] = from_human.symptom_start_time

            if from_human.is_asymptomatic:
                self.r_0['asymptomatic']['infection_count'] += 1
                self.r_0['asymptomatic']['humans'].add(from_human.name)
            elif not from_human.is_asymptomatic and not from_human.is_incubated:
                self.r_0['presymptomatic']['infection_count'] += 1
                self.r_0['presymptomatic']['humans'].add(from_human.name)
            else:
                self.r_0['symptomatic']['infection_count'] += 1
                self.r_0['symptomatic']['humans'].add(from_human.name)

            self.r_0[location.location_type]['infection_count'] += 1
            self.r_0[location.location_type]['humans'].add(from_human.name)

        else:
            self.n_env_infection += 1
            self.contacts["env_infection"][to_bin] += 1
            self.contacts["location_env_infection"][location.location_type][to_bin] += 1
            self.infection_graph.add_node(to_human.name, bin=to_bin, time=timestamp)
            self.infection_graph.add_edge(-1, to_human.name,  timedelta="")
            self.infection_monitor.append([None, to_human.name, timestamp.date()])

<<<<<<< HEAD
=======
    def track_update_messages(self, from_human, to_human, new_risk_level):
        if self.infection_graph.has_edge(from_human.name, to_human.name):
            self.infector_infectee_update_messages[from_human.name][to_human.name][self.env.timestamp] = new_risk_level
>>>>>>> 29ade2cf

    def track_generation_times(self, human_name):
        if human_name not in self.generation_time_book:
            return

        generation_time = (self.env.timestamp - self.generation_time_book.pop(human_name)).total_seconds() / 86400 # DAYS
        n, avg_gen_time = self.avg_generation_times
        self.avg_generation_times = (n+1, 1.0*(avg_gen_time * n + generation_time)/(n+1))

    def track_tested_results(self, human, test_result, test_type):
        if test_result == "positive":
            self.cases_positive_per_day[-1] += 1

    def track_recovery(self, n_infectious_contacts, duration):
        self.n_infectious_contacts += n_infectious_contacts
        self.avg_infectious_duration = (self.n_recovery * self.avg_infectious_duration + duration) / (self.n_recovery + 1)
        self.n_recovery += 1

        n, total = self.recovered_stats[-1]
        self.recovered_stats[-1] = [n+1, total + n_infectious_contacts]

    def track_trip(self, from_location, to_location, age, hour):
        bin = None
        for i, (l,u) in enumerate(self.age_bins):
            if l <= age < u:
                bin = i

        self.transition_probability[hour][bin][from_location][to_location] += 1

    def track_symptoms(self, human):
        if human.covid_symptoms:
            self.symptoms_set['covid'][human.name].update(human.covid_symptoms)
        else:
            if human.name in self.symptoms_set['covid']:
                self.symptoms['covid']['n'] += 1
                for s in self.symptoms_set['covid'][human.name]:
                    self.symptoms['covid'][s] += 1
                self.symptoms_set['covid'].pop(human.name)

        if human.all_symptoms:
            self.symptoms_set['all'][human.name].update(human.all_symptoms)
        else:
            if human.name in self.symptoms_set['all']:
                self.symptoms['all']['n'] += 1
                for s in self.symptoms_set['all'][human.name]:
                    self.symptoms['all'][s] += 1
                self.symptoms_set['all'].pop(human.name)

    def track_social_mixing(self, **kwargs):
        duration = kwargs.get('duration')
        bin = math.floor(duration/15)
        location = kwargs.get('location', None)

        if location is None:
            x = len(self.contacts['histogram_duration'])
            if bin >= x:
                self.contacts['histogram_duration'].extend([0 for _ in range(bin - x + 1)])
            self.contacts['histogram_duration'][bin] += 1

            timestamp = kwargs.get('timestamp')
            day = timestamp.strftime("%d %b")

            if self.last_day['social_mixing'] != day:
                # duration
                n, M = self.contacts['duration']['avg']
                where = self.contacts['duration']['n'] != 0
                m = np.divide(self.contacts['duration']['total'], self.contacts['duration']['n'], where=where)
                self.contacts['duration']['avg'] = (n+1, (n*M + m)/(n+1))

                self.contacts['duration']['total'] = np.zeros((150,150))
                self.contacts['duration']['n'] = np.zeros((150,150))

                # n_contacts
                n, M = self.contacts['n_contacts']['avg']
                m = self.contacts['n_contacts']['total']
                self.contacts['n_contacts']['avg'] = (n+1, (n*M + m)/(n+1))

                self.contacts['n_contacts']['total'] = np.zeros((150,150))
                self.last_day['social_mixing'] = day

            else:
                human1 = kwargs.get('human1', None)
                human2 = kwargs.get('human2', None)
                if human1 is not None and human2 is not None:
                    self.contacts['duration']['total'][human1.age, human2.age] += duration
                    self.contacts['duration']['n'][human1.age, human2.age] += 1

                    self.contacts['duration']['total'][human2.age, human1.age] += duration
                    self.contacts['duration']['n'][human2.age, human1.age] += 1

                    self.contacts['n_contacts']['total'][human1.age, human2.age] += 1
                    self.contacts['n_contacts']['total'][human2.age, human1.age] += 1

        if location is not None:
            x = len(self.contacts['location_duration'][location.location_type])
            if bin >= x:
                self.contacts['location_duration'][location.location_type].extend([0 for _ in range(bin - x + 1)])
            self.contacts['location_duration'][location.location_type][bin] += 1

    def track_encounter_events(self, human1, human2, location, distance, duration):
        for i, (l,u) in enumerate(self.age_bins):
            if l <= human1.age < u:
                bin1 = (i,(l,u))
            if l <= human2.age < u:
                bin2 = (i, (l,u))

        self.contacts["all_encounters"][human1.age, human2.age] += 1
        self.contacts["all_encounters"][human2.age, human1.age] += 1
        self.contacts["location_all_encounters"][location.location_type][human1.age, human2.age] += 1
        self.contacts["location_all_encounters"][location.location_type][human2.age, human1.age] += 1
        self.n_contacts += 1

        # bins of 50
        dist_bin = math.floor(distance/50) if distance <= INFECTION_RADIUS else math.floor(INFECTION_RADIUS/50)

        # bins of 15 mins
        time_bin = math.floor(duration/15) if duration <= 60 else 4

        hour = self.env.hour_of_day()
        day = self.env.day_of_week()
        if self.last_encounter_day != day:
            n, avg, last_day_count = self.day_encounters[self.last_encounter_day]
            self.day_encounters[self.last_encounter_day] = [n+1, (avg * n + last_day_count)/(n + 1), 0]

            # per age bin
            for bin in self.age_bins:
                n, avg, last_day_count  = self.daily_age_group_encounters[bin]
                self.daily_age_group_encounters[bin] = [n+1, (avg * n + last_day_count)/(n+1), 0]

            self.last_encounter_day = day

        if self.last_encounter_hour != hour:
            n, avg, last_hour_count = self.hour_encounters[self.last_encounter_hour]
            self.hour_encounters[self.last_encounter_hour] = [n+1, (avg * n + last_hour_count)/(n + 1), 0]
            self.last_encounter_hour = hour

        self.day_encounters[self.last_encounter_day][-1] += 1
        self.hour_encounters[self.last_encounter_hour][-1] += 1
        self.daily_age_group_encounters[bin1[1]][-1] += 1
        self.daily_age_group_encounters[bin2[1]][-1] += 1
        self.dist_encounters[dist_bin] += 1
        self.time_encounters[time_bin] += 1

    def write_metrics(self, logfile):
        log("######## DEMOGRAPHICS #########", logfile)
        log(f"age distribution\n {self.age_distribution.describe()}", logfile)
        log(f"house age distribution\n {self.house_age.describe()}", logfile )
        log(f"house size distribution\n {self.house_size.describe()}", logfile )
        log(f"Fraction of asymptomatic {self.frac_asymptomatic}", logfile )

        log("######## COVID PROPERTIES #########", logfile)
        print("Avg. incubation days", self.covid_properties['incubation_days'][1])
        print("Avg. recovery days", self.covid_properties['recovery_days'][1])
        print("Avg. infectiousnes onset days", self.covid_properties['infectiousness_onset_days'][1])

        log("######## COVID SPREAD #########", logfile)
        x = 1.0*self.n_env_infection/self.n_infectious_contacts if self.n_infectious_contacts else 0.0
        log(f"environmental transmission ratio {x}", logfile )
        r0 = self.get_R0(logfile)
        log(f"Ro {r0}", logfile)
        log(f"Generation times {self.get_generation_time()} ", logfile)
        log(f"Cumulative Incidence {self.cumulative_incidence}", logfile )
        log(f"R : {self.r}", logfile)

        log("******** R0 *********", logfile)
        if self.r_0['asymptomatic']['infection_count'] > 0:
            x = 1.0 * self.r_0['asymptomatic']['infection_count']/len(self.r_0['asymptomatic']['humans'])
        else:
            x = 0.0
        log(f"Asymptomatic R0 {x}", logfile)

        if self.r_0['presymptomatic']['infection_count'] > 0:
            x = 1.0 * self.r_0['presymptomatic']['infection_count']/len(self.r_0['presymptomatic']['humans'])
        else:
            x = 0.0
        log(f"Presymptomatic R0 {x}", logfile)

        if self.r_0['symptomatic']['infection_count'] > 0 :
            x = 1.0 * self.r_0['symptomatic']['infection_count']/len(self.r_0['symptomatic']['humans'])
        else:
            x = 0.0
        log(f"Symptomatic R0 {x}", logfile )

        log("******** Transmission Ratios *********", logfile)
        total = sum(self.r_0[x]['infection_count'] for x in ['symptomatic','presymptomatic', 'asymptomatic'])
        total += self.n_env_infection

        x = self.r_0['asymptomatic']['infection_count']
        log(f"% asymptomatic transmission {100*x/total :5.2f}%", logfile)

        x = self.r_0['presymptomatic']['infection_count']
        log(f"% presymptomatic transmission {100*x/total :5.2f}%", logfile)

        x = self.r_0['symptomatic']['infection_count']
        log(f"% symptomatic transmission {100*x/total :5.2f}%", logfile)

        log("******** R0 LOCATIONS *********", logfile)
        for loc_type, v in self.r_0.items():
            if loc_type in ['asymptomatic', 'presymptomatic', 'symptomatic']:
                continue
            if v['infection_count']  > 0:
                x = 1.0 * v['infection_count']/len(v['humans'])
                log(f"{loc_type} R0 {x}", logfile)

        # log("######## SYMPTOMS #########", logfile)
        # total = self.symptoms['covid']['n']
        # for s,v in self.symptoms['covid'].items():
        #     if s == 'n':
        #         continue
        #     log(f"{s} {100*v/total:5.2f}%")
        #
        # log("######## MOBILITY #########", logfile)
        # log("Day - ", logfile)
        # total = sum(v[1] for v in self.day_encounters.values())
        # x = ['Mon', "Tue", "Wed", "Thurs", "Fri", "Sat", "Sun"]
        # for c,day in enumerate(x):
        #     v = self.day_encounters[c]
        #     log(f"{day} #avg: {v[1]} %:{100*v[1]/total:5.2f} ", logfile)
        #
        # log("Hour - ", logfile)
        # total = sum(v[1] for v in self.hour_encounters.values())
        # for hour, v in self.hour_encounters.items():
        #     log(f"{hour} #avg: {v[1]} %:{100*v[1]/total:5.2f} ", logfile)
        #
        # log("Distance (cm) - ", logfile)
        # x = ['0 - 50', "50 - 100", "100 - 150", "150 - 200", ">= 200"]
        # total = sum(self.dist_encounters.values())
        # for c, dist in enumerate(x):
        #     v = self.dist_encounters[c]
        #     log(f"{dist} #avg: {v} %:{100*v/total:5.2f} ", logfile)
        #
        # log("Time (min) ", logfile)
        # x = ['0 - 15', "15 - 30", "30 - 45", "45 - 60", ">= 60"]
        # total = sum(self.time_encounters.values())
        # for c, bin in enumerate(x):
        #     v = self.time_encounters[c]
        #     log(f"{bin} #avg: {v} %:{100*v/total:5.2f} ", logfile)
        #
        # log("Average Daily Contacts ", logfile)
        # total = sum(x[1] for x in self.daily_age_group_encounters.values())
        # for bin in self.age_bins:
        #     v = self.daily_age_group_encounters[bin][1]
        #     log(f"{bin} #avg: {v} %:{100*v/total:5.2f} ", logfile)
        #
        for until_days in [30, None]:
            log("******** Risk Precision/Recall *********", logfile)
            prec, lift, recall = self.compute_risk_precision(daily=False, until_days=until_days)
            top_k = [0.01, 0.03, 0.05, 0.10]
            type_str = ["all", "no test", "no test and symptoms"]

            log(f"*** Precision (until days={until_days}) ***", logfile)
            idx = 0
            for k_values in zip(*prec):
                x,y,z= k_values
                log(f"Top-{100*top_k[idx]:2.2f}% all: {100*x:5.2f}% no_test:{100*y:5.2f}% no_test_and_symptoms: {100*z:5.2f}%", logfile)
                idx += 1

            log(f"*** Lift (until days={until_days}) ***", logfile)
            idx = 0
            for k_values in zip(*lift):
                x,y,z = k_values
                log(f"Top-{100*top_k[idx]:2.2f}% all: {x:5.2f} no_test:{y:5.2f} no_test_and_symptoms: {z:5.2f}", logfile)
                idx += 1

            log(f"*** Recall (until days={until_days}) ***", logfile)
            x,y,z = recall
            log(f"all: {100*x:5.2f}% no_test: {100*y:5.2f}% no_test_and_symptoms: {100*z:5.2f}%", logfile)

        log("*** Avg daily precision ***", logfile)
        prec = [x[0] for x in self.risk_precision_daily]
        lift = [x[1] for x in self.risk_precision_daily]
        recall = [x[2] for x in self.risk_precision_daily]

        all = list(zip(*[x[0] for x in prec]))
        no_test = list(zip(*[x[1] for x in prec]))
        no_test_symptoms = list(zip(*[x[2] for x in prec]))
        idx = 0
        for k in top_k:
            log(f"Top-{100*top_k[idx]:2.2f}% all: {100*np.mean(all[idx]):5.2f}% no_test:{100*np.mean(no_test[idx]):5.2f}% no_test_and_symptoms: {100*np.mean(no_test_symptoms[idx]):5.2f}%", logfile)
            idx += 1

        log("*** Avg daily lift ***", logfile)
        all = list(zip(*[x[0] for x in lift]))
        no_test = list(zip(*[x[1] for x in lift]))
        no_test_symptoms = list(zip(*[x[2] for x in lift]))
        idx = 0
        for k in top_k:
            log(f"Top-{100*top_k[idx]:2.2f}% all: {np.mean(all[idx]):5.2f} no_test:{np.mean(no_test[idx]):5.2f} no_test_and_symptoms: {np.mean(no_test_symptoms[idx]):5.2f}", logfile)
            idx += 1

        log("*** Avg. daily recall ***", logfile)
        x,y,z = zip(*recall)
        log(f"all: {100*np.mean(x):5.2f}% no_test: {100*np.mean(y):5.2f} no_test_and_symptoms: {100*np.mean(z):5.2f}", logfile)

    def plot_metrics(self, dirname):
        import matplotlib.pyplot as plt
        import networkx as nx
        import seaborn as sns
        import glob, os

        x = pd.DataFrame.from_dict(self.contacts['all'])
        x = x[sorted(x.columns)]
        fig = x.iplot(kind='heatmap', asFigure=True, title="all_contacts")
        fig.savefig(f"{dirname}/all_contacts.png")

        x = self.contacts['env_infection']
        g = self.infection_graph
        nx.nx_pydot.write_dot(g,'DiGraph.dot')
        pos = nx.drawing.nx_agraph.graphviz_layout(g, prog='dot')
        nx.draw_networkx(g, pos, with_labels=True)
        plt.savefig(f"{dirname}/infection_graph.png")

        os.makedirs(f"{dirname}/contact_stats", exist_ok=True)
        types = sorted(LOCATION_DISTRIBUTION.keys())
        ages = sorted(HUMAN_DISTRIBUTION.keys(), key = lambda x:x[0])
        for hour, v1 in self.transition_probability.items():
            images = []
            fig,ax =  plt.subplots(3,2, figsize=(18,12), sharex=True, sharey=False)
            pos = {0:(0,0), 1:(0,1), 2:(1,0), 3:(1,1), 4:(2,0), 5:(2,1)}

            for age_bin in range(len(ages)):
                v2 = v1[age_bin]
                x = pd.DataFrame.from_dict(v2, orient='index')
                x = x.reindex(index=types, columns=types)
                x = x.div(x.sum(1), axis=0)
                g = sns.heatmap(x, ax=ax[pos[age_bin][0]][pos[age_bin][1]],
                    linewidth=0.5, linecolor='black', annot=True, vmin=0.0, vmax=1.0, cmap=sns.cm.rocket_r)
                g.set_title(f"{ages[age_bin][0]} <= age < {ages[age_bin][1]}")

            fig.suptitle(f"Hour {hour}", fontsize=16)
            fig.savefig(f"{dirname}/contact_stats/hour_{hour}.png")<|MERGE_RESOLUTION|>--- conflicted
+++ resolved
@@ -106,12 +106,9 @@
         self.human_monitor = {}
         self.infection_monitor = []
 
-<<<<<<< HEAD
-=======
         # update messages
         self.infector_infectee_update_messages = defaultdict(lambda :defaultdict(dict))
 
->>>>>>> 29ade2cf
     def summarize_population(self):
         self.n_infected_init = sum([h.is_exposed for h in self.city.humans])
         print(f"initial infection {self.n_infected_init}")
@@ -219,11 +216,7 @@
                   "n_symptoms": len(h.symptoms)
                  }
             row.append(x)
-<<<<<<< HEAD
-        self.human_monitor[self.env.timestamp.date()] = row
-=======
         self.human_monitor[self.env.timestamp.date()-datetime.timedelta(days=1)] = row
->>>>>>> 29ade2cf
 
         #
         self.avg_infectiousness_per_day.append(np.mean([h.infectiousness for h in self.city.humans]))
@@ -336,12 +329,9 @@
             self.infection_graph.add_edge(-1, to_human.name,  timedelta="")
             self.infection_monitor.append([None, to_human.name, timestamp.date()])
 
-<<<<<<< HEAD
-=======
     def track_update_messages(self, from_human, to_human, new_risk_level):
         if self.infection_graph.has_edge(from_human.name, to_human.name):
             self.infector_infectee_update_messages[from_human.name][to_human.name][self.env.timestamp] = new_risk_level
->>>>>>> 29ade2cf
 
     def track_generation_times(self, human_name):
         if human_name not in self.generation_time_book:
