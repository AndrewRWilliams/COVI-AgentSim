"""
This module implements the `Human` class which is the focal point of the agent-based simulation.
"""

import math
import datetime
import logging
import numpy as np
import scipy
import typing
import warnings
from collections import defaultdict
from orderedset import OrderedSet

from covid19sim.utils.mobility_planner import MobilityPlanner
from covid19sim.utils.utils import compute_distance, proba_to_risk_fn
from covid19sim.locations.city import PersonalMailboxType
from covid19sim.locations.hospital import Hospital, ICU
from covid19sim.log.event import Event
from collections import deque

from covid19sim.utils.utils import _normalize_scores, draw_random_discrete_gaussian, filter_open, filter_queue_max, calculate_average_infectiousness
from covid19sim.epidemiology.human_properties import may_develop_severe_illness, _get_inflammatory_disease_level,\
    _get_preexisting_conditions, _get_random_sex, get_carefulness, get_age_bin
from covid19sim.epidemiology.viral_load import compute_covid_properties, viral_load_for_day
from covid19sim.epidemiology.symptoms import _get_cold_progression, _get_flu_progression, \
    _get_allergy_progression, SymptomGroups, \
    MILD, MODERATE, SEVERE, EXTREMELY_SEVERE, \
    ACHES, COUGH, FATIGUE, FEVER, GASTRO, TROUBLE_BREATHING
from covid19sim.epidemiology.p_infection import get_human_human_p_transmission, infectiousness_delta
from covid19sim.inference.message_utils import ContactBook, exchange_encounter_messages, RealUserIDType
from covid19sim.utils.visits import Visits
from covid19sim.native._native import BaseHuman
from covid19sim.interventions.intervened_behavior import IntervenedBehavior

from covid19sim.utils.constants import SECONDS_PER_MINUTE, SECONDS_PER_HOUR, SECONDS_PER_DAY
from covid19sim.utils.constants import NEGATIVE_TEST_RESULT, POSITIVE_TEST_RESULT
from covid19sim.utils.constants import TEST_TAKEN, RISK_LEVEL_UPDATE, SELF_DIAGNOSIS
from covid19sim.utils.constants import TAKE_TEST_DUE_TO_SELF_DIAGNOSIS, TAKE_TEST_DUE_TO_RANDOM_REASON, TAKE_TEST_DUE_TO_RECOMMENDATION

if typing.TYPE_CHECKING:
    from covid19sim.utils.env import Env
    from covid19sim.locations.city import City
    from covid19sim.locations.location import Location


class Human(BaseHuman):
    """
    Defines various attributes of `human` concerned with COVID spread and contact patterns.
    Human agent class. Human objects can only be instantiated by a city at the start of a simulation.
    See `covid19sim.locations.city.py` for more information.

    Args:
        env (simpy.Environment): environment to schedule events
        city (covid19sim.locations.city.City): `City` to carry out regular checks on human and update its attributes
        name (str): identifier for this `human`
        age (int): age of the `human`
        rng (np.random.RandomState): Random number generator
        conf (dict): yaml configuration of the experiment
    """

    def __init__(self, env, city, name, age, rng, conf):
        super().__init__(env)

        # Utility References
        self.conf = conf  # Simulation-level Configurations
        self.env = env  # Simpy Environment (primarily used for timing / syncronization)
        self.city = city  # Manages lots of things inc. initializing humans and locations, tracking/updating humans

        # SEIR Tracking
        self.recovered_timestamp = datetime.datetime.min  # Time of recovery from covid -- min if not yet recovered
        self._infection_timestamp = None  # private time of infection with covid - implemented this way to ensure only infected 1 time
        self.infection_timestamp = None  # time of infection with covid
        self.n_infectious_contacts = 0  # number of high-risk (infected someone) contacts with an infected individual.
        self.exposure_source = None  # source that exposed this human to covid (and infected them). None if not infected.

        # rng stuff
        # note: the seed is the important part, if one is not given directly, it will be generated...
        # note2: keeping the initial seed value is important for when we serialize/deserialize this object
        # note3: any call to self.rng after construction is not guaranteed to return the same behavior as during the run
        if isinstance(rng, np.random.RandomState):
            self.init_seed = rng.randint(2 ** 16)
        else:
            assert isinstance(rng, int)
            self.init_seed = rng
        self.rng = np.random.RandomState(self.init_seed)  # RNG for this particular human
        self.oracle_noise_random_seed = None

        # Human-related properties
        self.name: RealUserIDType = f"human:{name}"  # Name of this human
        self.known_connections = set() # keeps track of all other humans that this human knows of
        self.does_not_work = False # to identify those who weren't assigned any workplace from the beginning
        self.work_start_time, self.work_end_time, self.working_days = None, None, []
        self.workplace = None  # we sometimes modify human's workplace to WFH if in quarantine, then go back to work when released
        self.household = None  # assigned later
        self.location = None  # assigned later

        # Logging data
        self._events = []

        """ Biological Properties """
        # Individual Characteristics
        self.sex = _get_random_sex(self.rng, self.conf)  # The sex of this person conforming with Canadian statistics
        self.age = age  # The age of this person, conforming with Canadian statistics
        self.age_bin_width_10 = get_age_bin(age, width=10)  # Age bins of width 10 are required for Oxford-like COVID-19 infection model and social mixing tracker
        self.normalized_susceptibility = self.conf['NORMALIZED_SUSCEPTIBILITY_BY_AGE'][self.age_bin_width_10.index][2]  # Susceptibility to Covid-19 by age
        self.mean_daily_interaction_age_group = self.conf['MEAN_DAILY_INTERACTION_FOR_AGE_GROUP'][self.age_bin_width_10.index][2]  # Social mixing is determined by age
        self.age_bin_width_5 = get_age_bin(age, width=5)
        self.preexisting_conditions = _get_preexisting_conditions(self.age, self.sex, self.rng)  # Which pre-existing conditions does this person have? E.g. COPD, asthma
        self.inflammatory_disease_level = _get_inflammatory_disease_level(self.rng, self.preexisting_conditions, self.conf.get("INFLAMMATORY_CONDITIONS"))  # how many pre-existing conditions are inflammatory (e.g. smoker)
        self.carefulness = get_carefulness(self.age, self.rng, self.conf)  # How careful is this person? Determines their liklihood of contracting Covid / getting really sick, etc
        self.proba_dropout_symptoms = self.conf["P_DROPOUT_SYMPTOM"]
        self.proba_dropin_symptoms = self.conf["P_DROPIN_SYMPTOM"]
        self.proba_report_age_and_sex = self.conf["P_REPORT_AGE_AND_SEX_TO_APP"]

        # Illness Properties
        self.is_asymptomatic = self.rng.rand() < self.conf.get("BASELINE_P_ASYMPTOMATIC") - (self.age - 50) * 0.5 / 100  # e.g. 70: baseline-0.1, 20: baseline+0.15
        self.infection_ratio = None  # Ratio that helps make asymptomatic people less infectious than symptomatic. see `ASYMPTOMATIC_INFECTION_RATIO` in core.yaml
        self.cold_timestamp = None  # time when this person was infected with cold
        self.flu_timestamp = None  # time when this person was infected with flu
        self.allergy_timestamp = None  # time when this person started having allergy symptoms

        # Allergies
        len_allergies = self.rng.normal(1/self.carefulness, 1)   # determines the number of symptoms this persons allergies would present with (if they start experiencing symptoms)
        self.len_allergies = 7 if len_allergies > 7 else math.ceil(len_allergies)
        self.allergy_progression = _get_allergy_progression(self.rng)  # if this human starts having allergy symptoms, then there is a progression of symptoms over one or multiple days

        """ Covid-19 """
        # Covid-19 properties
        self.viral_load_plateau_height, self.viral_load_plateau_start, self.viral_load_plateau_end, self.viral_load_peak_start, self.viral_load_peak_height = None, None, None, None, None  # Determines aspects of the piece-wise linear viral load curve for this human
        self.incubation_days = 0  # number of days the virus takes to incubate before the person becomes infectious
        self.recovery_days = None  # number of recovery days post viral load plateau
        self.infectiousness_onset_days = 0  # number of days after exposure that this person becomes infectious
        self.can_get_really_sick = may_develop_severe_illness(self.age, self.sex, self.rng)  # boolean representing whether this person may need to go to the hospital
        self.can_get_extremely_sick = self.can_get_really_sick and self.rng.random() >= 0.7  # &severe; 30% of severe cases need ICU
        self.never_recovers = self.rng.random() <= self.conf.get("P_NEVER_RECOVERS")[min(math.floor(self.age/10), 8)]  # boolean representing that this person will die if they are infected with Covid-19
        self.is_immune = False  # whether this person is immune to Covid-19 (happens after recovery)

        # Covid-19 testing
        self.test_type = None  # E.g. PCR, Antibody, Physician
        self.test_time = None  # Time when this person was tested
        self.hidden_test_result = None  # Test results (that will be reported to this person but have not yet been)
        self._will_report_test_result = None  # Determines whether this individual will report their test (given that they received a test result)
        self.time_to_test_result = None  # How long does it take for this person to receive their test after it has been administered
        self._test_results = deque()  # History of test results (e.g. if you get a negative PCR test, you can still get more tests)
        self.denied_icu = None  # Used because some older people have been denied use of ICU for younger / better candidates
        self.denied_icu_days = None  # number of days the person would be denied ICU access (Note: denied ICU logic could probably be improved)
        self.has_had_positive_test = False # is set to True after `human` gets a positive test to prevent any further testing

        # Symptoms
        self.covid_symptom_start_time = None  # The time when this persons covid symptoms start (requires that they are in infectious state)
        self.cold_progression = _get_cold_progression(self.age, self.rng, self.carefulness, self.preexisting_conditions, self.can_get_really_sick, self.can_get_extremely_sick) # determines the symptoms that this person would have if they had a cold
        self.flu_progression = _get_flu_progression(
            self.age, self.rng, self.carefulness, self.preexisting_conditions,
            self.can_get_really_sick, self.can_get_extremely_sick, self.conf.get("AVG_FLU_DURATION")
        )  # determines the symptoms this person would have if they had the flu
        self.all_symptoms, self.cold_symptoms, self.flu_symptoms, self.covid_symptoms, self.allergy_symptoms = [], [], [], [], []
        self.rolling_all_symptoms = deque(
            [tuple()] * self.conf.get('TRACING_N_DAYS_HISTORY'),
            maxlen=self.conf.get('TRACING_N_DAYS_HISTORY')
        )  # stores the ground-truth Covid-19 symptoms this person has on day D (used for our ML predictor and other symptom-based predictors)
        self.rolling_all_reported_symptoms = deque(
            [tuple()] * self.conf.get('TRACING_N_DAYS_HISTORY'),
            maxlen=self.conf.get('TRACING_N_DAYS_HISTORY')
        )  # stores the Covid-19 symptoms this person had reported in the app until the current simulation day (empty if they do not have the app)

        """App-related"""
        self.has_app = False  # Does this prson have the app
        time_slot = self.rng.randint(0, 24)  # Assign this person to some timeslot
        self.time_slots = [
            int((time_slot + i * 24 / self.conf.get('UPDATES_PER_DAY')) % 24)
            for i in range(self.conf.get('UPDATES_PER_DAY'))
        ]  # If people update their risk predictions 4 times per day (every 6 hours) then this code assigns the specific times _this_ person will update
        self.phone_bluetooth_noise = self.rng.rand()  # Error in distance estimation using Bluetooth with a specific type of phone is sampled from a uniform distribution between 0 and 1

        # Observed attributes; whether people enter stuff in the app
        self.has_logged_info = False # Determines whether this person writes their demographic data into the app
        self.obs_is_healthcare_worker = None # 90% of the time, healthcare workers will declare it
        self.obs_age = None  # The age of this human reported to the app
        self.obs_sex = None  # The sex of this human reported to the app
        self.obs_preexisting_conditions = []  # the preexisting conditions of this human reported to the app

        """ Interventions """
        self.intervention = None  # Type of contact tracing to do, e.g. Transformer or binary contact tracing or heuristic
        self._rec_level = -1  # Recommendation level used for Heuristic / ML methods
        self._intervention_level = -1  # Intervention level (level of behaviour modification to apply), for logging purposes
        self.recommendations_to_follow = OrderedSet()  # which recommendations this person will follow now
        self._test_recommended = False  # does the app recommend that this person should get a covid-19 test
        self.effective_contacts = 0  # A scaled number of the high-risk contacts (under 2m for over 15 minutes) that this person had
        self.healthy_effective_contacts = 0  # A scaled number of the high-risk contacts (under 2m for over 15 minutes) that this person had while healthy
        self.healthy_days = 0
        self.num_contacts = 0  # unscaled number of high-risk contacts
        self.intervened_behavior = IntervenedBehavior(self, self.env, self.conf) # keeps track of behavior level of human

        """Risk prediction"""
        self.contact_book = ContactBook(tracing_n_days_history=self.conf.get("TRACING_N_DAYS_HISTORY"))  # Used for tracking high-risk contacts (for app-based contact tracing methods)
        self.infectiousness_history_map = dict()  # Stores the (predicted) 14-day history of Covid-19 infectiousness (based on viral load and symptoms)
        self.risk_history_map = dict()  # 14-day risk history (estimated infectiousness) updated inside the human's (current) timeslot
        self.prev_risk_history_map = dict()  # used to check how the risk changed since the last timeslot
        self.last_sent_update_gaen = 0  # Used for modelling the Googe-Apple Exposure Notification protocol
        risk_mapping_array = np.array(self.conf.get('RISK_MAPPING'))  # mapping from float risk value to risk level
        assert len(risk_mapping_array) > 0, "risk mapping must always be defined!"
        self.proba_to_risk_level_map = proba_to_risk_fn(risk_mapping_array)

        """Mobility"""
        self.rho = conf['RHO']  # controls mobility (how often this person goes out and visits new places)
        self.gamma = conf['GAMMA']  # controls mobility (how often this person goes out and visits new places)

        self.household, self.location = None, None
        self.obs_hospitalized, self.obs_in_icu = None, None
        self.visits = Visits()  # used to help implement mobility
        self.last_date = defaultdict(lambda : self.env.initial_timestamp.date())  # used to track the last time this person did various things (like record smptoms)
        self.mobility_planner = MobilityPlanner(self, self.env, self.conf)

        self.location_leaving_time = self.env.ts_initial + SECONDS_PER_HOUR
        self.location_start_time = self.env.ts_initial

    def assign_household(self, location):
        if location is not None:
            self.household = location
            self.location = location
            location.add_human(self)

    def assign_workplace(self, workplace):
        """
        Initializes work related attributes for `human`
        """
        N_WORKING_DAYS = self.conf['N_WORKING_DAYS']
        AVERAGE_TIME_SPENT_WORK = self.conf['AVERAGE_TIME_SPENT_WORK']
        WORKING_START_HOUR = self.conf['WORKING_START_HOUR']

        # /!\ all humans are given a work start time same as workplace opening time
        self.work_start_time = workplace.opening_time
        if workplace.opening_time == 0:
            self.work_start_time = WORKING_START_HOUR * SECONDS_PER_HOUR

        self.work_end_time = workplace.closing_time
        if workplace.closing_time == SECONDS_PER_DAY:
            self.work_end_time = self.work_start_time + AVERAGE_TIME_SPENT_WORK * SECONDS_PER_HOUR

        self.working_days = self.rng.choice(workplace.open_days, size=N_WORKING_DAYS, replace=False)
        self.workplace = workplace

    ########### MEMORY OPTIMIZATION ###########
    @property
    def events(self):
        return self._events

    def events_slice(self, begin, end):
        end_i = len(self._events)
        begin_i = end_i
        for i, event in enumerate(self._events):
            if i < begin_i and event['time'] >= begin:
                begin_i = i
            elif event['time'] > end:
                end_i = i
                break

        return self._events[begin_i:end_i]

    def pull_events_slice(self, end):
        end_i = len(self._events)
        for i, event in enumerate(self._events):
            if event['time'] >= end:
                end_i = i
                break
        events_slice, self._events = self._events[:end_i], self._events[end_i:]
        return events_slice

    ########### EPI ###########

    @property
    def state(self):
        """
        The state (SEIR) that this person is in (True if in state, False otherwise)

        Returns:
            bool: True for the state this person is in (Susceptible, Exposed, Infectious, Removed)
        """
        return [int(self.is_susceptible), int(self.is_exposed), int(self.is_infectious), int(self.is_removed)]

    @property
    def is_really_sick(self):
        return self.can_get_really_sick and SEVERE in self.symptoms

    @property
    def is_extremely_sick(self):
        return self.can_get_extremely_sick and (SEVERE in self.symptoms or
                                                EXTREMELY_SEVERE in self.symptoms)

    @property
    def viral_load(self):
        """
        Calculates the elapsed time since infection, returning this person's current viral load

        Returns:
            Float: Returns a real valued number between 0. and 1. indicating amount of viral load (proportional to infectiousness)
        """
        return viral_load_for_day(self, self.env.now)

    def get_infectiousness_for_day(self, timestamp, is_infectious):
        """
        Scales the infectiousness value using pre-existing conditions

        Returns:
            [type]: [description]
        """
        infectiousness = 0.
        if is_infectious:
            infectiousness = viral_load_for_day(self, timestamp) * self.viral_load_to_infectiousness_multiplier
        return infectiousness

    @property
    def infectiousness_severity_multiplier(self):
        severity_multiplier = 1
        if 'immuno-compromised' in self.preexisting_conditions:
            severity_multiplier += self.conf['IMMUNOCOMPROMISED_SEVERITY_MULTIPLIER_ADDITION']
        if COUGH in self.symptoms:
            severity_multiplier += self.conf['COUGH_SEVERITY_MULTIPLIER_ADDITION']
        return severity_multiplier

    @property
    def viral_load_to_infectiousness_multiplier(self):
        """Final multiplier that converts viral-load to infectiousness."""
        if self.infection_ratio is None:
            return None
        else:
            return (self.infectiousness_severity_multiplier * self.infection_ratio /
                    self.conf['INFECTIOUSNESS_NORMALIZATION_CONST'])

    @property
    def infectiousness(self):
        return self.get_infectiousness_for_day(self.env.now, self.is_infectious)

    @property
    def symptoms(self):
        # TODO: symptoms should not be updated here.
        #  Explicit call to Human.update_symptoms() should be required
        self.update_symptoms()
        return self.rolling_all_symptoms[0]

    @property
    def reported_symptoms(self):
        self.update_reported_symptoms()
        return self.rolling_all_reported_symptoms[0]

    @property
    def all_reported_symptoms(self):
        """
        returns all symptoms reported in the past TRACING_N_DAYS_HISTORY days

        Returns:
            list: list of symptoms
        """
        if not self.has_app:
            return []

        # TODO: symptoms should not be updated here.
        # Explicit call to Human.update_reported_symptoms() should be required
        self.update_reported_symptoms()
        return set(symptom for symptoms in self.rolling_all_reported_symptoms for symptom in symptoms)

    def update_symptoms(self):
        """
        [summary]
        """
        current_date = self.env.timestamp.date()
        if self.last_date['symptoms'] == current_date:
            return

        self.last_date['symptoms'] = current_date

        if self.has_cold:
            t = self.days_since_cold
            if t < len(self.cold_progression):
                self.cold_symptoms = self.cold_progression[t]
            else:
                self.cold_symptoms = []

        if self.has_flu:
            t = self.days_since_flu
            if t < len(self.flu_progression):
                self.flu_symptoms = self.flu_progression[t]
            else:
                self.flu_symptoms = []

        if self.has_covid and not self.is_asymptomatic:
            t = self.days_since_covid
            if self.is_removed or t >= len(self.covid_progression):
                self.covid_symptoms = []
            else:
                self.covid_symptoms = self.covid_progression[t]

        if self.has_allergy_symptoms:
            self.allergy_symptoms = self.allergy_progression[0]

        all_symptoms = self.flu_symptoms + self.cold_symptoms + self.allergy_symptoms + self.covid_symptoms
        # self.new_symptoms = list(all_symptoms - set(self.all_symptoms))
        # TODO: remove self.all_symptoms in favor of self.rolling_all_symptoms[0]
        self.all_symptoms = OrderedSet(all_symptoms)
        self.rolling_all_symptoms.appendleft(self.all_symptoms)
        self.city.tracker.track_symptoms(self)

    def update_reported_symptoms(self):
        """
        [summary]
        """
        self.update_symptoms()
        current_date = self.env.timestamp.date()
        if self.last_date['reported_symptoms'] == current_date:
            return

        self.last_date['reported_symptoms'] = current_date

        reported_symptoms = [s for s in self.rolling_all_symptoms[0] if self.rng.random() > self.proba_dropout_symptoms]
        if self.rng.random() < self.proba_dropin_symptoms:
            # Drop some bad boys in
            dropped_in_symptoms = \
                SymptomGroups.sample(self.rng, self.conf["P_NUM_DROPIN_GROUPS"])
            reported_symptoms += dropped_in_symptoms
        self.rolling_all_reported_symptoms.appendleft(reported_symptoms)
        self.city.tracker.track_symptoms(self)

    @property
    def test_result(self):
        if self.test_time is None:
            return None

        # for every new test, this will return None until the test results arrive
        if (self.env.timestamp - self.test_time).days < self.time_to_test_result:
            return None

        return self.hidden_test_result

    @property
    def reported_test_result(self):
        if self.will_report_test_result:
            return self.test_result
        return None

    @property
    def reported_test_type(self):
        if self.will_report_test_result:
            return self.test_type
        return None

    def reset_test_result(self):
        self.test_type = None
        self.test_time = None
        self.hidden_test_result = None
        self._will_report_test_result = None
        self.time_to_test_result = None

    def check_if_test_results_should_be_reset(self):
        """
        Resets the test result if its time.
        """
        if self.test_result is None:
            return

        days_since_test_result = (self.env.timestamp - self.test_time -
                                  datetime.timedelta(days=self.time_to_test_result)).days
        if (
            self.test_result == NEGATIVE_TEST_RESULT
            and days_since_test_result >= self.conf["RESET_DAYS_NEGATIVE_TEST_RESULT"]
        ):
            self.reset_test_result()
        elif (
            self.test_result == POSITIVE_TEST_RESULT
            and days_since_test_result >= self.conf["RESET_DAYS_POSITIVE_TEST_RESULT"]
        ):
            self.reset_test_result()
            if not self.has_had_positive_test:
                self.has_had_positive_test = True

    @property
    def will_report_test_result(self):
        if self._will_report_test_result is None:
            return None
        return self.has_app and self._will_report_test_result

    @property
    def test_results(self):
        test_results = []
        for hidden_test_result, will_report, test_timestamp, test_delay in self._test_results:
            test_results.append((
                hidden_test_result if (self.has_app and will_report) else None,
                test_timestamp,
                test_delay
            ))
        return test_results

    def set_test_info(self, test_type, unobserved_result):
        """
        sets test related attributes such as
            test_type (str): type of test used
            test_time (str): time of testing
            time_to_test_result (str): delay in getting results back
            hidden_test_result (str): test results are not immediately available
            reported_test_result (str): test result reported by self
            reported_test_type (str): test type reported by self

        NOTE: these values can be overwritten by subsequent test results
        """
        self.test_type = test_type
        self.test_time = self.env.timestamp
        self.hidden_test_result = unobserved_result
        self._will_report_test_result = self.rng.random() < self.conf.get("TEST_REPORT_PROB")
        if isinstance(self.location, (Hospital, ICU)):
            self.time_to_test_result = self.conf['DAYS_TO_LAB_TEST_RESULT_IN_PATIENT']
        else:
            self.time_to_test_result = self.conf['DAYS_TO_LAB_TEST_RESULT_OUT_PATIENT']

        self._test_results.appendleft((
            self.hidden_test_result,
            self._will_report_test_result,
            self.env.timestamp,  # for result availability checking later
            self.time_to_test_result,  # in days
        ))

        # (debug)
        # print("Test Taken", self, "* symptom start", self.covid_symptom_start_time, " * Cold/Flu", f"{self.has_cold}/{self.has_allergy_symptoms}" )
        self.intervened_behavior.trigger_intervention(reason=TEST_TAKEN)

        # log
        self.city.tracker.track_tested_results(self)
        Event.log_test(self.conf.get('COLLECT_LOGS'), self, self.test_time)

    def check_if_needs_covid_test(self, at_hospital=False):
        """
        Checks whether self needs a test or not. Note: this only adds self to the test queue (not administer a test yet) of City.
        It is called every time symptoms are updated. It is also called from GetTested intervention.

        It depends upon the following factors -
            1. if `Human` is at a hospital, TEST_SYMPTOMS_FOR_HOSPITAL are checked for
            2. elsewhere there is a proability related to whether symptoms are "severe", "moderate", or "mild"
            3. if _test_recommended is true (set by app recommendations)
            4. if the `Human` is careful enough to check symptoms itself, if this is enabled in the config

        Args:
            at_hospital (bool, optional): follows the check for testing needs at a hospital.
        """
        # if there was a positive test in the past, no need to take any other test
        if (
            self.test_result == POSITIVE_TEST_RESULT
            or self.has_had_positive_test
        ):
            return

        # waiting for the results. no need to test again.
        if self.test_time is not None and self.test_result is None:
            return

        # if currently holding a negative test result, do not take another test
        # `check_if_test_results_should_be_reset` resets the test result after some time
        if self.test_result == NEGATIVE_TEST_RESULT:
            return

        # already in test queue, bail out
        if self in self.city.covid_testing_facility.test_queue:
            return

        should_get_test, reasons = False, []
        # (WIP - testing while at hospital)
        # if at_hospital:
        #     assert isinstance(self.location, (Hospital, ICU)), "Not at hospital; wrong argument"
        #     # Is in a hospital and has symptoms that hospitals check for
        #     TEST_SYMPTOMS_FOR_HOSPITAL = set(self.conf['GET_TESTED_SYMPTOMS_CHECKED_IN_HOSPITAL'])
        #     should_get_test = any(TEST_SYMPTOMS_FOR_HOSPITAL & set(self.symptoms))
        if self.conf['SELF_TEST']:
            # (assumption) those who self-diagnosis gets a test
            self_diagnosis_and_should_get_tested = False
            if SEVERE in self.symptoms or EXTREMELY_SEVERE in self.symptoms:
                self_diagnosis_and_should_get_tested = self.rng.rand() < self.conf['P_TEST_SEVERE']

            elif MODERATE in self.symptoms:
                self_diagnosis_and_should_get_tested = self.rng.rand() < self.conf['P_TEST_MODERATE']

            elif MILD in self.symptoms:
                self_diagnosis_and_should_get_tested = self.rng.rand() < self.conf['P_TEST_MILD']

            if not self_diagnosis_and_should_get_tested:
                # Has symptoms that a careful person would fear to be covid
                SUSPICIOUS_SYMPTOMS = set(self.conf['GET_TESTED_SYMPTOMS_CHECKED_BY_SELF'])
                if set(self.symptoms) & SUSPICIOUS_SYMPTOMS:
<<<<<<< HEAD
                    self_diagnosis_and_should_get_tested = self.rng.rand() < self.conf['P_TEST_SUSPICIOUS']

            if self_diagnosis_and_should_get_tested:
                should_get_test = True
                if self.conf['QUARANTINE_SELF_REPORTED_INDIVIDUALS']:
                    self.intervened_behavior.trigger_intervention(reason=SELF_DIAGNOSIS)

                reasons.append(TAKE_TEST_DUE_TO_SELF_DIAGNOSIS)
                # self-reporting for tracing symptoms
                # self.self_reporting_timestamp = self.env.timestamp
=======
                    should_get_test = self.rng.rand() < self.conf["P_SELF_TEST"]
                    if should_get_test:
                        # self.intervened_behavior.trigger_intervention("self-diagnosed-symptoms", human=self)
                        pass
>>>>>>> 81fd1837
        else:
            pass

        # has been recommended the test by an intervention
        if (
            self._test_recommended
            and self.intervened_behavior.follow_recommendation_today
        ):
            should_get_test = True
            reasons += self.intervened_behavior.quarantine.reasons

        if should_get_test:
            self.city.add_to_test_queue(self)

    def check_covid_symptom_start(self):
        """
        records the first time when symptoms show up to compute serial intervals.
        """
        # used for tracking serial interval
        # person needs to show symptoms in order for this to be true.
        # is_incubated checks for asymptomaticity and whether the days since exposure is
        # greater than incubation_days.
        # Note: it doesn't count symptom start time from environmental infection or asymptomatic/presymptomatic infections
        # reference is in city.tracker.track_serial_interval.__doc__
        if self.is_incubated and self.covid_symptom_start_time is None and any(self.symptoms):
            self.covid_symptom_start_time = self.env.timestamp
            self.city.tracker.track_serial_interval(self.name)

    def check_covid_recovery(self):
        """
        If `self` has covid, this function will check when can `self` recover and set necessary variables accordingly.
        """
        if self.is_infectious and (self.env.timestamp - self.infection_timestamp).total_seconds() >= self.recovery_days * SECONDS_PER_DAY:
            self.city.tracker.track_recovery(self)

            # TO DISCUSS: Should the test result be reset here? We don't know in reality
            # when the person has recovered; currently not reset
            # self.reset_test_result()
            self.infection_timestamp = None
            self.all_symptoms, self.covid_symptoms = [], []
            if self.never_recovers:
                self.mobility_planner.human_dies_in_next_activity = True
                return
            else:
                self.recovered_timestamp = self.env.timestamp
                self.is_immune = not self.conf.get("REINFECTION_POSSIBLE")

                # "resample" the chance probability of never recovering again (experimental)
                if not self.is_immune:
                    self.never_recovers = self.rng.random() < self.conf.get("P_NEVER_RECOVERS")[
                        min(math.floor(self.age / 10), 8)]

                Event.log_recovery(self.conf.get('COLLECT_LOGS'), self, self.env.timestamp, death=False)

    def check_cold_and_flu_contagion(self, other_human):
        """
        Detects whether cold or flu contagion occurs.
        initializes the respective timestamp if it does.
        NOTE: `other_human` can transmit to `self` or vice-versa.

        Args:
            other_human (covid19sim.human.Human): `human` who happened to be near `self`
        """

        # cold transmission
        if self.has_cold ^ other_human.has_cold:
            cold_infector, cold_infectee = other_human, self
            if self.cold_timestamp is not None:
                cold_infector, cold_infectee = self, other_human

            # (assumption) no overloading with covid
            if cold_infectee.infection_timestamp is None:
                if self.rng.random() < self.conf.get("COLD_CONTAGIOUSNESS"):
                    cold_infectee.cold_timestamp = self.env.timestamp

        # flu tansmission
        if self.has_flu ^ other_human.has_flu:
            flu_infector, flu_infectee = other_human, self
            if self.flu_timestamp is not None:
                flu_infector, flu_infectee = self, other_human

            # (assumption) no overloading with covid
            if flu_infectee.infection_timestamp is not None:
                if self.rng.random() < self.conf.get("FLU_CONTAGIOUSNESS"):
                    flu_infectee.flu_timestamp = self.env.timestamp

    def check_covid_contagion(self, other_human, t_near, h1_msg, h2_msg):
        """
        Determines if covid contagion takes place.
        If yes, intializes the appropriate variables needed for covid progression.

        Args:
            other_human (covid19sim.human.Human): other_human with whom the encounter took place
            t_near (float): duration for which this encounter took place (seconds)
            h1_msg ():
            h2_msg ():

        Returns:
            infector (covid19sim.human.Human): one who infected the infectee. None if contagion didn't occur.
            infectee (covid19sim.human.Human): one who got infected by the infector. None if contagion didn't occur.
        """
        if not (
            (self.is_infectious and other_human.is_susceptible)
            or (self.is_susceptible and other_human.is_infectious)
        ):
            return None, None, 0

        infector, infectee, p_infection = None, None, None
        if self.is_infectious:
            infector, infectee = self, other_human
            infectee_msg = h2_msg
        else:
            assert other_human.is_infectious, "expected other_human to be infectious"
            infector, infectee = other_human, self
            infectee_msg = h1_msg

        infectiousness = infectiousness_delta(infector, t_near)
        p_infection = get_human_human_p_transmission(infector,
                                      infectiousness,
                                      infectee,
                                      self.location.social_contact_factor,
                                      self.conf['CONTAGION_KNOB'],
                                      self,
                                      other_human)

        x_human = infector.rng.random() < p_infection

        # track infection related parameters
        self.city.tracker.track_infection(source="human",
                                    from_human=infector,
                                    to_human=infectee,
                                    location=self.location,
                                    timestamp=self.env.timestamp,
                                    p_infection=p_infection,
                                    success=x_human,
                                    viral_load=infector.viral_load,
                                    infectiousness=infectiousness)
        # infection
        if x_human and infectee.is_susceptible:
            infector.n_infectious_contacts += 1
            infectee._get_infected(initial_viral_load=infector.rng.random())
            if infectee_msg is not None:  # could be None if we are not currently tracing
                infectee_msg._exposition_event = True

            # log
            Event.log_exposed(self.conf.get('COLLECT_LOGS'), infectee, infector, p_infection, self.env.timestamp)
        else:
            infector, infectee = None, None

        return infector, infectee, p_infection

    def _get_infected(self, initial_viral_load):
        """
        Initializes necessary attributes for COVID progression.

        Args:
            initial_viral_load (float): initial value of viral load
        """
        self.infection_timestamp = self.env.timestamp
        self.initial_viral_load = initial_viral_load
        compute_covid_properties(self)

    def initialize_daily_risk(self, current_day_idx: int):
        """Initializes the risk history map with a new/copied risk value for the given day, if needed.

        Will also drop old unnecessary entries in the current & previous risk history maps.
        """
        if not self.risk_history_map:  # if we're on day zero, add a baseline risk value in
            self.risk_history_map[current_day_idx] = self.baseline_risk
        elif current_day_idx not in self.risk_history_map:
            assert (current_day_idx - 1) in self.risk_history_map, \
                "humans should never skip a day worth of risk refresh"
            self.risk_history_map[current_day_idx] = self.risk_history_map[current_day_idx - 1]

        curr_day_set = set(self.risk_history_map.keys())
        prev_day_set = set(self.prev_risk_history_map.keys())
        day_set_diff = curr_day_set.symmetric_difference(prev_day_set)
        assert not day_set_diff or day_set_diff == {current_day_idx}, \
            "1st timeslot should have single-day-diff, otherwise no diff, what is this?"
        history_day_idxs = curr_day_set | prev_day_set
        expected_history_len = self.conf.get("TRACING_N_DAYS_HISTORY")
        for day_idx in history_day_idxs:
            assert day_idx <= current_day_idx, "...we're looking into the future now?"
            if current_day_idx - day_idx > expected_history_len:
                del self.risk_history_map[day_idx]
                if day_idx in self.prev_risk_history_map:
                    del self.prev_risk_history_map[day_idx]
        # ready for the day now; prepare the prev risk entry in case we need a quick diff
        self.prev_risk_history_map[current_day_idx] = self.risk_history_map[current_day_idx]
        logging.debug(f"Initializing the risk of {self.name} to "
                      f"{self.risk_history_map[current_day_idx]}")

    def check_if_latest_risk_level_changed(self):
        """Returns whether the latest risk level stored in the current/previous risk history maps match."""
        previous_latest_day = max(self.prev_risk_history_map.keys())
        new_latest_day = max(self.risk_history_map.keys())
        prev_risk_level = min(self.proba_to_risk_level_map(self.prev_risk_history_map[previous_latest_day]), 15)
        curr_risk_level = min(self.proba_to_risk_level_map(self.risk_history_map[new_latest_day]), 15)
        return prev_risk_level != curr_risk_level

    def run_timeslot_lightweight_jobs(
            self,
            init_timestamp: datetime.datetime,
            current_timestamp: datetime.datetime,
            personal_mailbox: PersonalMailboxType,
    ):
        """Runs the first half of processes that should happen when the app is woken up at the
        human's timeslot. These include symptom updates, initial risk updates & contact tracing,
        but not clustering+risk level inference, as that is done elsewhere (batched).

        This function will change the underlying state of lots of things owned by the human object.
        This includes stuff related to infectiousness, symptoms, and risk level update messages. The
        function will return the update messages that should be sent out to past contacts (if any).

        Args:
            init_timestamp: initialization timestamp of the simulation.
            current_timestamp: the current timestamp of the simulation.
            personal_mailbox: centralized mailbox with all recent update messages.

        Returns:
            A list of update messages to send out to contacts (if any).
        """
        assert current_timestamp.hour in self.time_slots
        assert self.last_date["symptoms_updated"] <= current_timestamp.date()
        current_day_idx = (current_timestamp - init_timestamp).days
        assert current_day_idx >= 0
        self.contact_book.cleanup_contacts(init_timestamp, current_timestamp)
        self.last_date["symptoms_updated"] = current_timestamp.date()
        self.update_reported_symptoms()
        # baseline risk might be updated by methods below (if enabled)
        self.risk_history_map[current_day_idx] = self.baseline_risk

        # if you're dead, not tracing, or using the transformer you don't need to update your risk here
        if self.is_dead or self.conf.get("RISK_MODEL") == "transformer":
            return

        # All tracing methods that are _not ML_ (heuristic, bdt1, bdt2, etc) will compute new risks here
        from covid19sim.interventions.tracing import Heuristic

        if isinstance(self.intervention, Heuristic):
            # then we use clusters as the mailbox
            personal_mailbox = self.intervention.extract_clusters(self)

        risks = self.intervention.compute_risk(self, personal_mailbox, self.city.hd)
        for day_offset, risk in enumerate(risks):
            if current_day_idx - day_offset in self.risk_history_map:
                self.risk_history_map[current_day_idx - day_offset] = risk

    def apply_transformer_risk_updates(
            self,
            current_day_idx: int,
            risk_history: typing.List[float],
    ):
        """Applies a vector of risk values predicted by the transformer to this human.

        Args:
            current_day_idx: the current day index inside the simulation.
            current_timestamp: the current timestamp of the simulation.
            risk_history: the risk history vector predicted by the transformer.
        """
        assert self.conf.get("RISK_MODEL") == "transformer"
        assert len(risk_history) == self.contact_book.tracing_n_days_history, \
            "unexpected transformer history coverage; what's going on?"
        for day_offset_idx in range(len(risk_history)):  # note: idx:0 == today
            self.risk_history_map[current_day_idx - day_offset_idx] = risk_history[day_offset_idx]

    def recover_health(self):
        """
        Implements basic functionalities to recover from non-COVID diseases
        """
        if (self.has_cold and
            self.days_since_cold >= len(self.cold_progression)):
            self.cold_timestamp = None
            self.cold_symptoms = []

        if (self.has_flu and
            self.days_since_flu >= len(self.flu_progression)):
            self.flu_timestamp = None
            self.flu_symptoms = []

        if (self.has_allergy_symptoms and
            self.days_since_allergies >= len(self.allergy_progression)):
            self.allergy_timestamp = None
            self.allergy_symptoms = []

    def catch_other_disease_at_random(self):
        # BUG: Is it intentional that if a random cold is caught, then one
        #      cannot also catch a random flu, due to early return?
        #
        # # assumption: no other infection if already infected with covid
        # if self.infection_timestamp is not None:
        #     return

        # Catch a random cold
        if not self.has_cold and self.rng.random() < self.conf["P_COLD_TODAY"]:
            self.ts_cold_symptomatic = self.env.now
            # print("caught cold")
            return

        # Catch a random flu (TODO: model seasonality through P_FLU_TODAY)
        if not self.has_flu and self.rng.random() < self.conf["P_FLU_TODAY"]:
            self.ts_flu_symptomatic = self.env.now
            return

        # Have random allergy symptoms
        if "allergies" in self.preexisting_conditions and self.rng.random() < self.conf["P_HAS_ALLERGIES_TODAY"]:
            self.ts_allergy_symptomatic = self.env.now
            # print("caught allergy")
            return

    def expire(self):
        """
        This function (generator) will cause the human to expire, after which self.is_dead==True.
        Yields self.env.timeout(np.inf), which when passed to env.procces will inactivate self
        for the remainder of the simulation.

        Yields:
            generator
        """
        self.infection_timestamp = None
        self.recovered_timestamp = datetime.datetime.max
        self.all_symptoms, self.covid_symptoms = [], []
        Event.log_recovery(self.conf.get('COLLECT_LOGS'), self, self.env.timestamp, death=True)
        # important to remove this human from the location or else there will be sampled interactions
        if self in self.location.humans:
            self.location.remove_human(self)
        self.household.residents.remove(self) # remove from the house
        self.mobility_planner.cancel_all_events()
        self.city.tracker.track_deaths() # track
        yield self.env.timeout(np.inf)

    def set_tracing_method(self, tracing_method):
        """
        Sets tracing method and initializes recommendation levels.
        """
        self.intervention = tracing_method
        # (delete) remove intervention_start
        self.update_recommendations_level(intervention_start=True)

    def run(self):
        """
        Transitions `self` from one `Activity` to other
        Note: use -O command line option to avoid checking for assertions

        Yields:
            simpy.events.Event:
        """

        previous_activity, next_activity = None, self.mobility_planner.get_next_activity()
        while True:

            #
            if next_activity.human_dies:
                yield self.env.process(self.expire())

            #
            if next_activity.location is not None:

                # (debug) to print the schedule for someone
                # if self.name == "human:77":
                #       print("A\t", self.env.timestamp, self, next_activity)

                # /!\ TODO - P - check for the capacity at a location; it requires adjustment of timestamps
                # with next_activity.location.request() as request:
                #     yield request
                #     yield self.env.process(self.transition_to(next_activity, previous_activity))

                assert abs(self.env.timestamp - next_activity.start_time).seconds == 0, f"start times do not align...\n{self}\n{self.intervened_behavior.quarantine_timestamp}\n{self.intervened_behavior.quarantine_reason}\ncurrent timestamp:{self.env.timestamp}\nnext_activity:{next_activity}"
                yield self.env.process(self.transition_to(next_activity, previous_activity))
                assert abs(self.env.timestamp - next_activity.end_time).seconds == 0, f"end times do not align...\n{self}\n{self.intervened_behavior.quarantine_timestamp}\n{self.intervened_behavior.quarantine_reason}\ncurrent timestamp:{self.env.timestamp}\nnext_activity:{next_activity}"

                previous_activity, next_activity = next_activity, self.mobility_planner.get_next_activity()

            else:
                # supervised or invitation type of activities (prepend_name) will require to refresh their location
                # because this activity depends on parent_activity, we need to give a full 1 second to guarantee
                # that parent activity will have its location confirmed. This creates a discrepancy in env.timestamp and
                # next_activity.start_time.
                next_activity.refresh_location()

                # (debug) to print the schedule for someone
                # if self.name == "human:110":
                #       print("A\t", self.env.timestamp, self, next_activity)

                yield self.env.timeout(1)

                # realign the activities and keep the previous_activity as it is if this next_activity can't be scheduled
                next_activity.adjust_time(seconds=1, start=True)
                if next_activity.duration <= 0:
                    next_activity = self.mobility_planner.get_next_activity()
                    continue
                previous_activity.adjust_time(seconds=1, start=False)

    def increment_healthy_day(self):
        if not self.state[2]: # not infectious
            self.healthy_days += 1

    ############################## MOBILITY ##################################
    @property
    def lat(self):
        return self.location.lat if self.location else self.household.lat

    @property
    def lon(self):
        return self.location.lon if self.location else self.household.lon

    @property
    def obs_lat(self):
        if self.conf.get("LOCATION_TECH") == 'bluetooth':
            return round(self.lat + self.rng.normal(0, 2))
        else:
            return round(self.lat + self.rng.normal(0, 10))

    @property
    def obs_lon(self):
        if self.conf.get("LOCATION_TECH") == 'bluetooth':
            return round(self.lon + self.rng.normal(0, 2))
        else:
            return round(self.lon + self.rng.normal(0, 10))

    def transition_to(self, next_activity, previous_activity):
        """
        Enter/Exit human to/from a `location` for some `duration`.
        Once human is at a location, encounters are sampled.
        During the stay, human is likely to be infected either by a contagion or
        through environmental transmission.
        Cold/Flu/Allergy onset also takes place in this function.

        Args:
            next_activity (covid19sim.utils.mobility_planner.Acitvity): next activity to do
            previous_activity (covid19sim.utils.mobility_planner.Acitvity): previous activity where human was

        Yields:
            (simpy.events.Timeout)
        """
        # print("before", self.env.timestamp, self, location, duration)
        location = next_activity.location
        duration = next_activity.duration
        type_of_activity = next_activity.name

        # track transitions & locations visited
        self.city.tracker.track_mobility(previous_activity, next_activity, self)

        # add human to the location
        self.location = location
        location.add_human(self)

        self.location_start_time = self.env.now
        self.location_leaving_time = self.location_start_time + duration

        # (WIP) check if human needs a test if it's a hospital
        # self.check_if_needs_covid_test(at_hospital=isinstance(location, (Hospital, ICU)))

        yield self.env.timeout(duration)
        # print("after", self.env.timestamp, self, location, duration)

        # only sample interactions if there is a possibility of infection or message exchanges
        if duration >= min(self.conf['MIN_MESSAGE_PASSING_DURATION'], self.conf['INFECTION_DURATION']):
            # sample interactions with other humans at this location
            # unknown are the ones that self is not aware of e.g. person sitting next to self in a cafe
            # sleep is an inactive stage so we sample only unknown interactions
            known_interactions, unknown_interactions = location.sample_interactions(self, unknown_only = type_of_activity == "sleep")
            self.interact_with(known_interactions, type="known")
            self.interact_with(unknown_interactions, type="unknown")

        # environmental transmission
        location.check_environmental_infection(self)

        # remove human from this location
        location.remove_human(self)

    def interact_with(self, interaction_profile, type):
        """
        Implements the exchange of bluetooth messages and contagion at the time of encounter.

        Args:
            interaction_profile: each element is expected as follows -
                human (covid19sim.human.Human): other human with whom to interact
                distance_profile (covid19sim.locations.location.DistanceProfile): distance from which this encounter took place (cms)
                duration or t_near (float): duration for which this encounter took place (seconds)
            type (string): type of interaction to sample. expects "known", "unknown"
        """
        for other_human, distance_profile, t_near in interaction_profile:

            # keeping known connections help in bringing two people together resulting in repeated contacts of known ones
            if type  == "known":
                self.known_connections.add(other_human)
                other_human.known_connections.add(self)

            # compute detected bluetooth distance and exchange bluetooth messages if conditions are satisfied
            h1_msg, h2_msg = self._exchange_app_messages(other_human, distance_profile.distance, t_near)

            contact_condition = (
                distance_profile.distance <= self.conf.get("INFECTION_RADIUS")
                and t_near >= self.conf.get("INFECTION_DURATION")
            )

            # used for matching "mobility" between methods
            scale_factor_passed = contact_condition and self.rng.random() < self.conf.get("GLOBAL_MOBILITY_SCALING_FACTOR")

            self.city.tracker.track_mixing(human1=self, human2=other_human, duration=t_near,
                            distance_profile=distance_profile, timestamp=self.env.timestamp, location=self.location,
                            interaction_type=type, contact_condition=contact_condition, global_mbility_factor=scale_factor_passed)

            # Conditions met for possible infection (https://www.cdc.gov/coronavirus/2019-ncov/hcp/guidance-risk-assesment-hcp.html)
            if contact_condition:

                # increment effective contacts
                if (
                    self.conf['RISK_MODEL'] == ""
                    or  (
                        self.conf['INTERVENTION_START_TIME'] is not None
                        and self.env.timestamp >= self.conf['INTERVENTION_START_TIME']
                    )
                ):
                    self._increment_effective_contacts(other_human)
                    other_human._increment_effective_contacts(self)

                # infection
                infector, infectee, p_infection = None, None, 0
                if scale_factor_passed:
                    infector, infectee, p_infection = self.check_covid_contagion(other_human, t_near, h1_msg, h2_msg)

                # determine if cold and flu contagion occured
                self.check_cold_and_flu_contagion(other_human)

                # logging
                Event.log_encounter(
                    self.conf['COLLECT_LOGS'],
                    self,
                    other_human,
                    location=self.location,
                    duration=t_near,
                    distance=distance_profile.distance,
                    infectee=None if not infectee else infectee.name,
                    p_infection=p_infection,
                    time=self.env.timestamp
                )

    def _increment_effective_contacts(self, other_human):
        """
        Increments attributs related to count effective contacts of `self`.

        Args:
            other_human (covid19sim.human.Human): `human` with whom contact just happened
        """
        self.num_contacts += 1
        self.effective_contacts += self.conf.get("GLOBAL_MOBILITY_SCALING_FACTOR")
        # if not other_human.state.index(1) in [1,2]:
        if not self.state[2]: # if not infectious, then you are "healthy"
            self.healthy_effective_contacts += self.conf.get("GLOBAL_MOBILITY_SCALING_FACTOR")

    def exposure_array(self, date):
        """
        [summary]

        Args:
            date ([type]): [description]

        Returns:
            [type]: [description]
        """
        warnings.warn("Deprecated in favor of inference.helper.exposure_array()", DeprecationWarning)
        # dont change the logic in here, it needs to remain FROZEN
        exposed = False
        exposure_day = None
        if self.infection_timestamp:
            exposure_day = (date - self.infection_timestamp).days
            if exposure_day >= 0 and exposure_day < 14:
                exposed = True
            else:
                exposure_day = None
        return exposed, exposure_day

    def recovered_array(self, date):
        """
        [summary]

        Args:
            date ([type]): [description]

        Returns:
            [type]: [description]
        """
        warnings.warn("Deprecated in favor of inference.helper.recovered_array()", DeprecationWarning)
        is_recovered = False
        recovery_day = (date - self.recovered_timestamp).days
        if recovery_day >= 0 and recovery_day < 14:
            is_recovered = True
        else:
            recovery_day = None
        return is_recovered, recovery_day

    @property
    def infectiousnesses(self):
        """Returns a list of this human's infectiousnesses over `TRACING_N_DAYS_HISTORY` days."""
        expected_history_len = self.conf.get("TRACING_N_DAYS_HISTORY")
        if not self.infectiousness_history_map:
            return [0] * expected_history_len
        latest_day = max(list(self.infectiousness_history_map.keys()))
        oldest_day = latest_day - expected_history_len + 1
        result = [self.infectiousness_history_map[oldest_day]
                  if oldest_day in self.infectiousness_history_map else 0.0]
        for day_idx in range(oldest_day + 1, latest_day + 1):
            if day_idx in self.infectiousness_history_map:
                result.append(self.infectiousness_history_map[day_idx])
            else:
                result.append(result[-1])
        assert len(result) == expected_history_len
        return result[::-1]  # index 0 = latest day

    def fill_infectiousness_history_map(self, current_day):
        """
        Populates past infectiousness values in the map.

        Args:
            current_day (int): day for which it infectiousness value need to be updated.
        """
        if (
            self.conf['RISK_MODEL'] == "transformer"
            or self.conf['COLLECT_TRAINING_DATA']
        ):
            # /!\ Only used for oracle and transformer
            if current_day not in self.infectiousness_history_map:
                # contrarily to risk, infectiousness only changes once a day (human behavior has no impact)
                self.infectiousness_history_map[current_day] = calculate_average_infectiousness(self)

    ############################## RISK PREDICTION #################################
    def _exchange_app_messages(self, other_human, distance, duration):
        """
        Implements the exchange of encounter messages between `self` and `other_human`.

        Args:
            other_human (covid19sim.human.Human) other human that self is communiciating via bluetooth
            distance (float): actual distance of encounter with other_human (cms)
            duration (float): time duration of encounter (seconds)

        Returns:
            h1_msg ():
            h2_msg ():
        """
        if not other_human.has_app or not self.has_app:
            return None, None

        t_near = duration
        # phone_bluetooth_noise is a value selected between 0 and 2 meters to approximate the noise in the manufacturers bluetooth chip
        # distance is the "average" distance of the encounter
        # self.rng.random() - 0.5 gives a uniform random variable centered at 0
        # we scale by the distance s.t. if the true distance of the encounter is 2m you could think it is 0m or 4m,
        # whereas an encounter of 1m has a possible distance of 0.5 and 1.5m
        # a longer discussion is contained in docs/bluetooth.md
        approximated_bluetooth_distance = distance + distance * (self.rng.rand() - 0.5) * np.mean([self.phone_bluetooth_noise, other_human.phone_bluetooth_noise])
        assert approximated_bluetooth_distance <= 2*distance

        h1_msg, h2_msg = None, None
        # The maximum distance of a message which we would consider to be "high risk" and therefore meriting an
        # encounter message is under 2 meters for at least 5 minutes.
        if approximated_bluetooth_distance < self.conf.get("MAX_MESSAGE_PASSING_DISTANCE") and \
                t_near > self.conf.get("MIN_MESSAGE_PASSING_DURATION") and \
                self.has_app and \
                other_human.has_app:

            remaining_time_in_contact = t_near
            encounter_time_granularity = self.conf.get("MIN_MESSAGE_PASSING_DURATION")
            exchanged = False
            while remaining_time_in_contact > encounter_time_granularity:
                exchanged = True
                # note: every loop we will overwrite the messages but it doesn't matter since
                # they're recorded in the contact books and we only need one for exposure flagging
                h1_msg, h2_msg = exchange_encounter_messages(
                    h1=self,
                    h2=other_human,
                    # TODO: could adjust real timestamps in encounter messages based on remaining time?
                    # env_timestamp=self.env.timestamp - datetime.timedelta(minutes=remaining_time_in_contact),
                    # the above change might break clustering asserts if we somehow jump across timeslots/days
                    env_timestamp=self.env.timestamp,
                    initial_timestamp=self.env.initial_timestamp,
                    use_gaen_key=self.conf.get("USE_GAEN"),
                )
                remaining_time_in_contact -= encounter_time_granularity

            if exchanged:
                self.city.tracker.track_bluetooth_communications(human1=self, human2=other_human, location=self.location, timestamp=self.env.timestamp)

            Event.log_encounter_messages(
                self.conf['COLLECT_LOGS'],
                self,
                other_human,
                location=self.location,
                duration=duration,
                distance=distance,
                time=self.env.timestamp
            )

        return h1_msg, h2_msg

    @property
    def baseline_risk(self):
        if self.is_removed:
            return 0.0
        elif self.reported_test_result == POSITIVE_TEST_RESULT:
            return 1.0
        elif self.reported_test_result == NEGATIVE_TEST_RESULT:
            return 0.2
        else:
            return self.conf.get("BASELINE_RISK_VALUE")

    @property
    def risk(self):
        if self.risk_history_map:
            cur_day = int(self.env.now - self.env.ts_initial) // SECONDS_PER_DAY
            if cur_day in self.risk_history_map:
                return self.risk_history_map[cur_day]
            else:
                last_day = max(self.risk_history_map.keys())
                return self.risk_history_map[last_day]
        else:
            return self.baseline_risk

    @property
    def risk_level(self):
        return min(self.proba_to_risk_level_map(self.risk), 15)

    def update_recommendations_level(self, intervention_start=False):
        if not self.has_app:
            self._rec_level = -1
            return

        self._rec_level = self.intervention.get_recommendations_level(
            self,
            self.conf.get("REC_LEVEL_THRESHOLDS"),
            self.conf.get("MAX_RISK_LEVEL"),
            intervention_start=intervention_start,
        )

        if self.conf.get("RISK_MODEL") == "digital":
            assert self._rec_level == 0 or self._rec_level == 3

        self.intervened_behavior.trigger_intervention(reason=RISK_LEVEL_UPDATE)

    @property
    def rec_level(self):
        return self._rec_level

    def __repr__(self):
        return f"H:{self.name} age:{self.age}, SEIR:{int(self.is_susceptible)}{int(self.is_exposed)}{int(self.is_infectious)}{int(self.is_removed)}"<|MERGE_RESOLUTION|>--- conflicted
+++ resolved
@@ -583,7 +583,6 @@
                 # Has symptoms that a careful person would fear to be covid
                 SUSPICIOUS_SYMPTOMS = set(self.conf['GET_TESTED_SYMPTOMS_CHECKED_BY_SELF'])
                 if set(self.symptoms) & SUSPICIOUS_SYMPTOMS:
-<<<<<<< HEAD
                     self_diagnosis_and_should_get_tested = self.rng.rand() < self.conf['P_TEST_SUSPICIOUS']
 
             if self_diagnosis_and_should_get_tested:
@@ -594,12 +593,6 @@
                 reasons.append(TAKE_TEST_DUE_TO_SELF_DIAGNOSIS)
                 # self-reporting for tracing symptoms
                 # self.self_reporting_timestamp = self.env.timestamp
-=======
-                    should_get_test = self.rng.rand() < self.conf["P_SELF_TEST"]
-                    if should_get_test:
-                        # self.intervened_behavior.trigger_intervention("self-diagnosed-symptoms", human=self)
-                        pass
->>>>>>> 81fd1837
         else:
             pass
 
