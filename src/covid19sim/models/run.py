--- conflicted
+++ resolved
@@ -42,7 +42,7 @@
             warnings.warn(f"Human is outdated {human.name}. Current date {current_date}, "
                           f"last_date['run'] {human.last_date['run']}",
                           RuntimeWarning)
-                
+
         if time_slot not in human.time_slots:
             continue
         log_path = None
@@ -84,10 +84,7 @@
         if result is not None:
             name, risk_history, clusters = result
 
-<<<<<<< HEAD
-=======
             # TODO: Fix can be None. What should be done in this case
->>>>>>> 3f620a07
             if risk_history is not None:
                 for i in range(config.TRACING_N_DAYS_HISTORY):
                     hd[name].risk_history_map[current_day - i] = risk_history[i]
@@ -97,11 +94,7 @@
                 for i in range(config.TRACING_N_DAYS_HISTORY):
                     hd[name].prev_risk_history_map[current_day - i] = risk_history[i]
             else:
-<<<<<<< HEAD
                 warnings.warn(f"risk history is none for human:{name}", RuntimeWarning)
-=======
-                warnings.warn(f"risk_history is None for human {name}", RuntimeWarning)
->>>>>>> 3f620a07
 
             hd[name].clusters = clusters
             hd[name].last_risk_update = current_day
