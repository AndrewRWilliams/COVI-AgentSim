"""
Handles querying the inference server with serialized humans and their messages.
"""

import collections
import dataclasses
import datetime
import os
import functools
import typing
from joblib import Parallel, delayed

import numpy as np

from covid19sim.server_utils import InferenceClient, InferenceEngineWrapper, proc_human_batch
from covid19sim.frozen.helper import conditions_to_np, encode_age, encode_sex, \
    encode_test_result, symptoms_to_np
from covid19sim.frozen.message_utils import UpdateMessage
from covid19sim.frozen.clustering.base import ClusterManagerBase

if typing.TYPE_CHECKING:
    from covid19sim.simulator import Human
    from covid19sim.base import SimulatorMailboxType, PersonalMailboxType


def make_human_as_message(
        human: "Human",
        personal_mailbox: "PersonalMailboxType",
        conf: typing.Dict,
):
    """
    Creates a human dataclass from a super-ultra-way-too-heavy human object.

    The returned dataclass can more properly be serialized and sent to a remote server for
    clustering/inference. All update messages aimed at the given human found in the global
    mailbox will be popped and added to the dataclass.

    Args:
        human: the human object to convert.
        personal_mailbox: the personal mailbox dictionary to fetch update messages from.
        conf: YAML configuration dictionary with all relevant settings for the simulation.
    Returns:
        The nice-and-slim human dataclass object.
    """
    preexisting_conditions = conditions_to_np(human.preexisting_conditions)
    obs_preexisting_conditions = conditions_to_np(human.obs_preexisting_conditions)
    rolling_all_symptoms = symptoms_to_np(human.rolling_all_symptoms, conf)
    rolling_all_reported_symptoms = symptoms_to_np(human.rolling_all_reported_symptoms, conf)

    # TODO: we could index the global mailbox by day, it might be faster that way
    target_mailbox_keys = [key for keys in human.contact_book.mailbox_keys_by_day.values() for key in keys]
    update_messages = []
    for key in target_mailbox_keys:
        if key in personal_mailbox:
            assert isinstance(personal_mailbox[key], list)
            update_messages.extend(personal_mailbox.pop(key))

    return HumanAsMessage(
        name=human.name,
        age=encode_age(human.age),
        sex=encode_sex(human.sex),
        obs_age=encode_age(human.obs_age),
        obs_sex=encode_sex(human.obs_sex),
        preexisting_conditions=preexisting_conditions,
        obs_preexisting_conditions=obs_preexisting_conditions,

        infectiousnesses=human.infectiousnesses,
        infection_timestamp=human.infection_timestamp,
        recovered_timestamp=human.recovered_timestamp,
        test_results=human.get_test_results_array(human.env.timestamp),
        rolling_all_symptoms=rolling_all_symptoms,
        rolling_all_reported_symptoms=rolling_all_reported_symptoms,
        incubation_days=human.incubation_days,
        recovery_days=human.recovery_days,

        update_messages=update_messages,
        carefulness=human.carefulness,
        has_app=human.has_app
    )


@dataclasses.dataclass
class HumanAsMessage:
    # Static fields
    name: str
    age: int
    sex: str
    obs_age: int
    obs_sex: str
    preexisting_conditions: np.array
    obs_preexisting_conditions: np.array

    # Medical fields
    infectiousnesses: typing.Iterable
    # TODO: Should be reformatted to int timestamp
    infection_timestamp: datetime.datetime
    # TODO: Should be reformatted to int timestamp
    recovered_timestamp: datetime.datetime
    # TODO: Should be reformatted to deque of (int, int timestamp)
    test_results: collections.deque
    rolling_all_symptoms: np.array
    rolling_all_reported_symptoms: np.array
    incubation_days: int  # NOTE: FOR NOW, USED FOR TESTING/DEBUGGING ONLY
    recovery_days: int  # NOTE: FOR NOW, USED FOR TESTING/DEBUGGING ONLY

    # Risk-level-related fields
    update_messages: typing.List[UpdateMessage]
    carefulness: float
    has_app: bool


class DummyMemManager:
    """Dummy memory manager used when running in a single process."""

    global_cluster_map: typing.Dict[str, ClusterManagerBase] = {}
    global_inference_engine: InferenceEngineWrapper = None

    @classmethod
    def get_cluster_mgr_map(cls) -> typing.Dict[str, ClusterManagerBase]:
        return cls.global_cluster_map

    @classmethod
    def get_engine(cls, conf) -> InferenceEngineWrapper:
<<<<<<< HEAD
        if cls.global_inference_engine is None and not conf.get('USE_ORACLE', False) :
=======
        if cls.global_inference_engine is None and not conf.get('USE_ORACLE'):
>>>>>>> 7dfe5a19
            cls.global_inference_engine = InferenceEngineWrapper(conf.get('TRANSFORMER_EXP_PATH'))
        return cls.global_inference_engine


def batch_run_timeslot_heavy_jobs(
        humans: typing.Iterable["Human"],
        init_timestamp: datetime.datetime,
        current_timestamp: datetime.datetime,
        global_mailbox: "SimulatorMailboxType",
        time_slot: int,
        conf: typing.Dict,
        data_path: typing.Optional[typing.AnyStr] = None,
        city_hash: int = 0,
) -> typing.Iterable["Human"]:
    """
    Runs the 'heavy' processes that must occur for all users in parallel.

    The heavy stuff here is the clustering and risk level inference using a 3rd party model.
    These steps can be delegated to a remote server if the simulator is configured that way.

    Args:
        humans: the list of all humans in the zone.
        init_timestamp: initialization timestamp of the simulation.
        current_timestamp: the current timestamp of the simulation.
        global_mailbox: the global mailbox dictionary used to fetch already-existing updates from.
            Note that messages can be removed from this mailbox in this function, but not added, as
            that is delegated to the caller (see the return values).
        time_slot: the current timeslot of the day (i.e. an integer that corresponds to the hour).
        conf: YAML configuration dictionary with all relevant settings for the simulation.
        data_path: Root path where to save the 'daily outputs', i.e. the training data for ML models.
        city_hash: a hash used to tag this city's humans on an inference server that may be used by
            multiple cities in parallel. Bad mojo will happen if two cities have the same hash...
    Returns:
        A tuple consisting of the updated humans & of the newly generated update messages to register.
    """
    current_day_idx = (current_timestamp - init_timestamp).days
    assert current_day_idx >= 0

    hd = next(iter(humans)).city.hd
    all_params = []

    for human in humans:
        if not human.has_app or time_slot not in human.time_slots or human.is_dead:
            continue

        log_path = f"{os.path.dirname(data_path)}/daily_outputs/{current_day_idx}/{human.name[6:]}/" \
            if data_path else None
        all_params.append({
            "start": init_timestamp,
            "current_day": current_day_idx,
            "human": make_human_as_message(
                human=human,
                personal_mailbox=global_mailbox[human.name],
                conf=conf
            ),
            "log_path": log_path,
            "time_slot": time_slot,
            "conf": conf,
            "city_hash": city_hash,
        })

    if conf.get('USE_INFERENCE_SERVER'):
        batch_start_offset = 0
        batch_size = conf.get('INFERENCE_REQ_BATCH_SIZE', 100)
        batched_params = []
        while batch_start_offset < len(all_params):
            batch_end_offset = min(batch_start_offset + batch_size, len(all_params))
            batched_params.append(all_params[batch_start_offset:batch_end_offset])
            batch_start_offset += batch_size
        parallel_reqs = conf.get('INFERENCE_REQ_PARALLEL_JOBS', 16)
        parallel_reqs = max(min(parallel_reqs, len(batched_params)), 1)

        def query_inference_server(params, **inf_client_kwargs):
            # lambda used to create one socket per request (so we can request in parallel)
            client = InferenceClient(**inf_client_kwargs)
            return client.infer(params)

        inference_frontend_address = conf.get('INFERENCE_SERVER_ADDRESS', None)
        query_func = functools.partial(query_inference_server, server_address=inference_frontend_address)

        with Parallel(n_jobs=parallel_reqs, prefer="threads") as parallel:
            batched_results = parallel((delayed(query_func)(params) for params in batched_params))
        results = []
        for b in batched_results:
            results.extend(b)
    else:
        cluster_mgr_map = DummyMemManager.get_cluster_mgr_map()
        engine = DummyMemManager.get_engine(conf)
        results = proc_human_batch(all_params, engine, cluster_mgr_map)

    for name, risk_history in results:
        human = hd[name]
        if conf.get('RISK_MODEL') == "transformer":
            if risk_history is not None:
                human.apply_transformer_risk_updates(
                    current_day_idx=current_day_idx,
                    risk_history=risk_history,
                )
    return humans<|MERGE_RESOLUTION|>--- conflicted
+++ resolved
@@ -121,11 +121,7 @@
 
     @classmethod
     def get_engine(cls, conf) -> InferenceEngineWrapper:
-<<<<<<< HEAD
-        if cls.global_inference_engine is None and not conf.get('USE_ORACLE', False) :
-=======
-        if cls.global_inference_engine is None and not conf.get('USE_ORACLE'):
->>>>>>> 7dfe5a19
+        if cls.global_inference_engine is None and not conf.get('USE_ORACLE', False):
             cls.global_inference_engine = InferenceEngineWrapper(conf.get('TRANSFORMER_EXP_PATH'))
         return cls.global_inference_engine
 
