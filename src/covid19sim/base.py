"""
[summary]
"""
import simpy
import math
import datetime
import itertools
from collections import defaultdict

from covid19sim.configs.config import *
from covid19sim.utils import compute_distance, _get_random_area, _draw_random_discreet_gaussian, get_intervention, calculate_average_infectiousness
from covid19sim.track import Tracker
from covid19sim.interventions import *
from covid19sim.frozen.utils import update_uid
from covid19sim.configs.constants import TICK_MINUTE
from covid19sim.configs.exp_config import ExpConfig


class Env(simpy.Environment):
    """
    Custom simpy.Environment
    """

    def __init__(self, initial_timestamp):
        """
        Args:
            initial_timestamp (datetime.datetime): The environment's initial timestamp
        """
        super().__init__()
        self.initial_timestamp = initial_timestamp

    def time(self):
        """
        Alias for simpy-defined `now` attribute

        Returns:
            datetime.datetime: current time in the environment
        """
        return self.now

    @property
    def timestamp(self):
        """
        Returns:
            datetime.datetime: current date (initial timestamp shifted by
                env.now * TICK_MINUTE minutes)
        """
        return self.initial_timestamp + datetime.timedelta(
            minutes=self.now * TICK_MINUTE)

    def minutes(self):
        """
        Returns:
            int: current timestamp minute
        """
        return self.timestamp.minute

    def hour_of_day(self):
        """
        Returns:
            int: current timestamp hour
        """
        return self.timestamp.hour

    def day_of_week(self):
        """
        Returns:
            int: current timestamp day of the week
        """
        return self.timestamp.weekday()

    def is_weekend(self):
        """
        Returns:
            bool: current timestamp day is a weekend day
        """
        return self.day_of_week() in [0, 6]

    def time_of_day(self):
        """
        Time of day in iso format
        datetime(2020, 2, 28, 0, 0) => '2020-02-28T00:00:00'

        Returns:
            str: iso string representing current timestamp
    """
        return self.timestamp.isoformat()

class City(simpy.Environment):
<<<<<<< HEAD

    def __init__(self, env, n_people, init_percent_sick, rng, x_range, y_range, start_time, Human):
=======
    """
    City environment
    """

    def __init__(self, env, n_people, rng, x_range, y_range, start_time, Human):
        """

        Args:
            env (simpy.Environment): [description]
            n_people (int): Number of people in the city
            rng (np.random.RandomState): Random number generator
            x_range (tuple): (min_x, max_x)
            y_range (tuple): (min_y, max_y)
            start_time (datetime.datetime): City's initial datetime
            init_percent_sick (float): % of humans sick at the start of the simulation
            Human (covid19.simulator.Human): Class for the city's human instances
        """
>>>>>>> ad0d63a5
        self.env = env
        self.rng = rng
        self.x_range = x_range
        self.y_range = y_range
        self.total_area = (x_range[1] - x_range[0]) * (y_range[1] - y_range[0])
        self.n_people = n_people
<<<<<<< HEAD
        self.init_percent_sick = init_percent_sick
=======
>>>>>>> ad0d63a5
        self.start_time = start_time
        self.last_date_to_check_tests = self.env.timestamp.date()
        self.test_count_today = defaultdict(int)
        self.test_type_preference = list(zip(*sorted(TEST_TYPES.items(), key=lambda x:x[1]['preference'])))[0]
        print("Initializing locations ...")
        self.initialize_locations()

        self.humans = []
        self.households = OrderedSet()
        print("Initializing humans ...")
        self.initialize_humans(Human)

        self.log_static_info()

        print("Computing their preferences")
        self._compute_preferences()
        self.tracker = Tracker(env, self)
        # self.tracker.track_initialized_covid_params(self.humans)

        self.intervention = None

    def create_location(self, specs, type, name, area=None):
        """
        Create a location instance based on `type`

        Specs is a dict like:
        {
            "n" : (int) number of such locations,
            "area": (float) locations' typical area,
            "social_contact_factor": (float(0:1)) how much people are close to each other
                see contamination_probability(),
            "surface_prob": [0.1, 0.1, 0.3, 0.2, 0.3], distribution over types of surfaces
                in that location
            "rnd_capacity": (tuple, optional) Either None or a tuple of ints (min, max)
            describing the args of np.random.randint,
        }

        Args:
            specs (dict): location's parameters
            type (str): "household" and "senior_residency" create a Household instance,
                "hospital" creates a Hospital, other strings create a generic Location
            name (str): Location's name, created as `type:name`
            area (float, optional): Location's area. Defaults to None.

        Returns:
            Location | Household | Hospital: new location instance
        """
        _cls = Location
        if type in ['household', 'senior_residency']:
            _cls = Household
        if type == 'hospital':
            _cls = Hospital

        return   _cls(
                        env=self.env,
                        rng=self.rng,
                        name=f"{type}:{name}",
                        location_type=type,
                        lat=self.rng.randint(*self.x_range),
                        lon=self.rng.randint(*self.y_range),
                        area=area,
                        social_contact_factor=specs['social_contact_factor'],
                        capacity= None if not specs['rnd_capacity'] else self.rng.randint(*specs['rnd_capacity']),
                        surface_prob = specs['surface_prob']
                        )

    @property
    def tests_available(self):
        """
        Returns:
            bool: tests are available
        """
        if self.last_date_to_check_tests != self.env.timestamp.date():
            self.last_date_to_check_tests = self.env.timestamp.date()
            for k in self.test_count_today.keys():
                self.test_count_today[k] = 0
        return any(self.test_count_today[test_type] < TEST_TYPES[test_type]['capacity'] for test_type in self.test_type_preference)

    def get_available_test(self):
        """
        Returns a test_type: the first type that is available according to preference
        hierarchy (TEST_TYPES[test_type]['preference']).

        See TEST_TYPES in config.py

        Returns:
            str: available test_type
        """
        for test_type in self.test_type_preference:
            if self.test_count_today[test_type] < TEST_TYPES[test_type]['capacity']:
                self.test_count_today[test_type] += 1
                return test_type

    def initialize_locations(self):
        """
        Create locations according to config.py / LOCATION_DISTRIBUTION.
        The City instance will have attributes <location_type>s = list(location(*args))
        """
        for location, specs in LOCATION_DISTRIBUTION.items():
            if location in ['household']:
                continue

            n = math.ceil(self.n_people/specs["n"])
            area = _get_random_area(n, specs['area'] * self.total_area, self.rng)
            locs = [self.create_location(specs, location, i, area[i]) for i in range(n)]
            setattr(self, f"{location}s", locs)

    def initialize_humans(self, Human):
        """
        allocate humans to houses such that (unsolved)
        1. average number of residents in a house is (approx.) 2.6
        2. not all residents are below 15 years of age
        3. age occupancy distribution follows HUMAN_DSITRIBUTION.residence_preference.house_size

        current implementation is an approximate heuristic

        Args:
            Human (Class): Class for the city's human instances
        """


        # make humans
        count_humans = 0
        house_allocations = {2:[], 3:[], 4:[], 5:[]}
        n_houses = 0
        for age_bin, specs in HUMAN_DISTRIBUTION.items():
            n = math.ceil(specs['p'] * self.n_people)
            ages = self.rng.randint(*age_bin, size=n)

            senior_residency_preference = specs['residence_preference']['senior_residency']

            professions = ['healthcare', 'school', 'others', 'retired']
            p = [specs['profession_profile'][x] for x in professions]
            profession = self.rng.choice(professions, p=p, size=n)

            for i in range(n):
                count_humans += 1
                age = ages[i]

                # residence
                res = None
                if self.rng.random() < senior_residency_preference:
                    res = self.rng.choice(self.senior_residencys)
                # workplace
                if profession[i] == "healthcare":
                    workplace = self.rng.choice(self.hospitals + self.senior_residencys)
                elif profession[i] == 'school':
                    workplace = self.rng.choice(self.schools)
                elif profession[i] == 'others':
                    type_of_workplace = self.rng.choice([0,1,2], p=OTHERS_WORKPLACE_CHOICE, size=1).item()
                    type_of_workplace = [self.workplaces, self.stores, self.miscs][type_of_workplace]
                    workplace = self.rng.choice(type_of_workplace)
                else:
                    workplace = res

                self.humans.append(Human(
                        env=self.env,
                        city=self,
                        rng=self.rng,
                        name=count_humans,
                        age=age,
                        household=res,
                        workplace=workplace,
                        profession=profession[i],
                        rho=RHO,
                        gamma=GAMMA,
                        infection_timestamp=self.start_time if self.rng.random() < ExpConfig.get('INIT_PERCENT_SICK') else None
                        )
                    )

        # assign houses
        # stores tuples - (location, current number of residents, maximum number of residents allowed)
        remaining_houses = []
        for human in self.humans:
            if human.household is not None:
                continue
            if len(remaining_houses) == 0:
                cap = self.rng.choice(range(1,6), p=HOUSE_SIZE_PREFERENCE, size=1)
                x = self.create_location(LOCATION_DISTRIBUTION['household'], 'household', len(self.households))

                remaining_houses.append((x, cap))

            # get_best_match
            res = None
            for  c, (house, n_vacancy) in enumerate(remaining_houses):
                new_avg_age = (human.age + sum(x.age for x in house.residents))/(len(house.residents) + 1)
                if new_avg_age > MIN_AVG_HOUSE_AGE:
                    res = house
                    n_vacancy -= 1
                    if n_vacancy == 0:
                        remaining_houses = remaining_houses[:c] + remaining_houses[c+1:]
                    break

            if res is None:
                for i, (l,u) in enumerate(HUMAN_DISTRIBUTION.keys()):
                    if l <= human.age < u:
                        bin = (l,u)
                        break

                house_size_preference = HUMAN_DISTRIBUTION[(l,u)]['residence_preference']['house_size']
                cap = self.rng.choice(range(1,6), p=house_size_preference, size=1)
                res = self.create_location(LOCATION_DISTRIBUTION['household'], 'household', len(self.households))
                if cap - 1 > 0:
                    remaining_houses.append((res, cap-1))

            # FIXME: there is some circular reference here
            res.residents.append(human)
            human.assign_household(res)
            self.households.add(res)

        # assign area to house
        area = _get_random_area(len(self.households), LOCATION_DISTRIBUTION['household']['area'] * self.total_area, self.rng)
        for i,house in enumerate(self.households):
            house.area = area[i]

        # this allows for easy O(1) access of humans for message passing
        self.hd = {human.name: human for human in self.humans}

    def log_static_info(self):
        """
        Logs events for all humans in the city
        """
        for h in self.humans:
            Event.log_static_info(self, h, self.env.timestamp)

    @property
    def events(self):
        """
        Get all events of all humans in the city

        Returns:
            list: all of everyone's events
        """
        return list(itertools.chain(*[h.events for h in self.humans]))

    def events_slice(self, begin, end):
        """
        Get all sliced events of all humans in the city

        Args:
            begin (datetime.datetime): minimum time of events
            end (int): maximum time of events

        Returns:
            list: The list each human's events, restricted to a slice
        """
        return list(itertools.chain(*[h.events_slice(begin, end) for h in self.humans]))

    def pull_events_slice(self, end):
        """
        Get the list of all human's events before `end`.
        /!\ Modifies each human's events

        Args:
            end (datetime.datetime): maximum time of pulled events

        Returns:
            list: All the events which occured before `end`
        """
        return list(itertools.chain(*[h.pull_events_slice(end) for h in self.humans]))

    def _compute_preferences(self):
        """
        Compute preferred distribution of each human for park, stores, etc.
        /!\ Modifies each human's stores_preferences and parks_preferences
        """
        for h in self.humans:
            h.stores_preferences = [(compute_distance(h.household, s) + 1e-1) ** -1 for s in self.stores]
            h.parks_preferences = [(compute_distance(h.household, s) + 1e-1) ** -1 for s in self.parks]

    def run(self, duration, outfile, start_time, all_possible_symptoms, port, n_jobs):
        """
        Run the City DOCTODO(improve this)

        Args:
            duration (int): duration of a step (env.timeout(duration / TICK_MINUTE))
            outfile (str): may be None, the run's output file to write to
            start_time (datetime.datetime): useless arg << FIXME
            all_possible_symptoms (dict): copy of SYMPTOMS_META (config.py)
            port (int): the port for integrated_risk_pred when updating the humans'
                risk
            n_jobs (int): the number of jobs for integrated_risk_pred when updating
                the humans' risk

        Yields:
            simpy.Timeout
        """
        self.current_day = 0
        humans_notified = False

        while True:
<<<<<<< HEAD

            # Notify humans to follow interventions on intervention day
            if self.current_day == ExpConfig.get('INTERVENTION_DAY') and not humans_notified:
                if ExpConfig.get('COLLECT_TRAINING_DATA'):
                    self.intervention = Tracing(risk_model="naive", max_depth=1, symptoms=False, risk=False, should_modify_behavior=False)
                    print("naive risk calculation without changing behavior... Humans notified!")
                else:
                    self.intervention = get_intervention(key=ExpConfig.get('INTERVENTION'),
=======
            # Notify humans to follow interventions on intervention day
            if self.current_day == ExpConfig.get('INTERVENTION_DAY') and not humans_notified:
                self.intervention = get_intervention(key=ExpConfig.get('INTERVENTION'),
>>>>>>> ad0d63a5
                                                     RISK_MODEL=ExpConfig.get('RISK_MODEL'),
                                                     TRACING_ORDER=ExpConfig.get('TRACING_ORDER'),
                                                     TRACE_SYMPTOMS=ExpConfig.get('TRACE_SYMPTOMS'),
                                                     TRACE_RISK_UPDATE=ExpConfig.get('TRACE_RISK_UPDATE'),
                                                     SHOULD_MODIFY_BEHAVIOR=ExpConfig.get('SHOULD_MODIFY_BEHAVIOR'))
<<<<<<< HEAD
=======

                if ExpConfig.get('COLLECT_TRAINING_DATA'):
                    print("naive risk calculation without changing behavior... Humans notified!")
                    self.intervention = Tracing(risk_model="naive", max_depth=1, symptoms=False, risk=False, should_modify_behavior=False)

>>>>>>> ad0d63a5
                _ = [h.notify(self.intervention) for h in self.humans]
                print(self.intervention)
                humans_notified = True

<<<<<<< HEAD

=======
>>>>>>> ad0d63a5
            # iterate over humans, and if it's their timeslot, then update their infectionsness, symptoms, and message info
            for human in self.humans:
                # if it's your time to update,
                if self.env.timestamp.hour not in human.time_slots:
                    continue

                # And you haven't updated today
                if human.last_date.get('symptoms_updated') == self.env.timestamp.date():
                    continue

                human.last_date['symptoms_updated'] = self.env.timestamp.date()
                human.update_symptoms()
                human.update_reported_symptoms()
                human.update_risk(symptoms=human.symptoms)
                human.infectiousnesses.appendleft(calculate_average_infectiousness(human))

                Event.log_daily(human, human.env.timestamp)
                self.tracker.track_symptoms(human)

                # keep only past N_DAYS contacts
                if human.tracing:
                    for type_contacts in ['n_contacts_tested_positive', 'n_contacts_symptoms', \
                                          'n_risk_increased', 'n_risk_decreased', "n_risk_mag_decreased",
                                          "n_risk_mag_increased"]:
                        for order in human.message_info[type_contacts]:
                            if len(human.message_info[type_contacts][order]) > ExpConfig.get('TRACING_N_DAYS_HISTORY'):
                                human.message_info[type_contacts][order] = human.message_info[type_contacts][order][1:]
                            human.message_info[type_contacts][order].append(0)

            if isinstance(self.intervention, Tracing):
                self.intervention.update_human_risks(city=self,
                                symptoms=all_possible_symptoms, port=port,
                                n_jobs=n_jobs, data_path=outfile)
                self.tracker.track_risk_attributes(self.humans)

            # increment the day / update uids if we just ran all the people in timeslot 23 (last hour of the day == done)
            if self.env.timestamp.hour == 23 and self.env.timestamp != self.env.initial_timestamp:
                # TODO: this is an assumption which will break in reality, instead of updating once per day everyone at the same time, it should be throughout the day
                for human in self.humans:
                    human.uid = update_uid(human.uid, human.rng)
                self.current_day += 1
                self.tracker.increment_day()

            # Let the hour pass
            yield self.env.timeout(duration / TICK_MINUTE)

class Location(simpy.Resource):
    """
    Class representing generic locations used in the simulator
    """

    def __init__(self, env, rng, area, name, location_type, lat, lon,
            social_contact_factor, capacity, surface_prob):
        """
        Locations are created with city.create_location(), not instantiated directly

        Args:
            env (covid19sim.Env): Shared environment
            rng (np.random.RandomState): Random number generator
            area (float): Area of the location
            name (str): The location's name
            location_type (str): Location's type, see
            lat (float): Location's latitude
            lon (float): Location's longitude
            social_contact_factor (float): how much people are close to each other
                see contamination_probability() (this scales the contamination pbty)
            capacity (int): Daily intake capacity for the location (infinity if None).
            surface_prob (float): distribution of surface types in the Location. As
                different surface types have different contamination probabilities
                and virus "survival" durations, this will influence the contamination
                of humans at this location.
                Surfaces: aerosol, copper, cardboard, steel, plastic
        """


        if capacity is None:
            capacity = simpy.core.Infinity

        super().__init__(env, capacity)
        self.humans = OrderedSet() #OrderedSet instead of set for determinism when iterating
        self.name = name
        self.rng = rng
        self.lat = lat
        self.lon = lon
        self.area = area
        self.location_type = location_type
        self.social_contact_factor = social_contact_factor
        self.env = env
        self.contamination_timestamp = datetime.datetime.min
        self.contaminated_surface_probability = surface_prob
        self.max_day_contamination = 0

    def infectious_human(self):
        """
        Returns:
            bool: Is there an infectious human currently at that location
        """
        return any([h.is_infectious for h in self.humans])

    def __repr__(self):
        """
        Returns:
            str: Representation of the Location
        """
        return f"{self.name} - occ:{len(self.humans)}/{self.capacity} - I:{self.is_contaminated}"

    def add_human(self, human):
        """
        Adds a human instance to the OrderedSet of humans at the location.
        If they are infectious, then location.contamination_timestamp is set to the
        env's timestamp and the duration of this contamination is set
        (location.max_day_contamination) according to the distribution of surfaces
        (location.contaminated_surface_probability) and the survival of the virus
        per surface type (MAX_DAYS_CONTAMINATION)

        Args:
            human (covid19sim.simulator.Human): The human to add.
        """
        self.humans.add(human)
        if human.is_infectious:
            self.contamination_timestamp = self.env.timestamp
            rnd_surface = float(self.rng.choice(a=MAX_DAYS_CONTAMINATION, size=1, p=self.contaminated_surface_probability))
            self.max_day_contamination = max(self.max_day_contamination, rnd_surface)

    def remove_human(self, human):
        """
        Remove a given human from location.human
        /!\ Human is not returned

        Args:
            human (covid19sim.simulator.Human): The human to remove
        """
        self.humans.remove(human)

    @property
    def is_contaminated(self):
        """
        Is the location currently contaminated? This depends on the moment
        when it got contaminated (see add_human()), current time and the
        duration of the contamination (location.max_day_contamination)

        Returns:
            bool: Is the place currently contaminating?
        """
        return self.env.timestamp - self.contamination_timestamp <= datetime.timedelta(days=self.max_day_contamination)

    @property
    def contamination_probability(self):
        """
        Contamination depends on the time the virus has been sitting on a given surface
        (location.max_day_contamination) and is linearly decayed over time.
        Then it is scaled by location.social_contact_factor

        If not location.is_contaminated, return 0.0

        Returns:
            float: probability that a human is contaminated when going to this location.
        """
        if self.is_contaminated:
            lag = (self.env.timestamp - self.contamination_timestamp)
            lag /= datetime.timedelta(days=1)
            p_infection = 1 - lag / self.max_day_contamination # linear decay; &envrionmental_contamination
            return self.social_contact_factor * p_infection
        return 0.0

    def __hash__(self):
        """
        Hash of the location is the hash of its name

        Returns:
            int: hash
        """
        return hash(self.name)

    def serialize(self):
        """
        This function serializes the location object by deleting
        non-serializable keys

        Returns:
            dict: serialized location
        """
        s = self.__dict__
        if s.get('env'):
            del s['env']
        if s.get('rng'):
            del s['rng']
        if s.get('_env'):
            del s['_env']
        if s.get('contamination_timestamp'):
            del s['contamination_timestamp']
        if s.get('residents'):
            del s['residents']
        if s.get('humans'):
            del s['humans']
        return s

class Household(Location):
    """
    Household location class, inheriting from covid19sim.base.Location
    """
    def __init__(self, **kwargs):
        """
        Args:
            kwargs (dict): all the args necessary for a Location's init
        """
        super(Household, self).__init__(**kwargs)
        self.residents = []


class Hospital(Location):
    """
    Hospital location class, inheriting from covid19sim.base.Location
    """
    ICU_AREA = 0.10
    ICU_CAPACITY = 0.10
    def __init__(self, **kwargs):
        """
        Create the Hospital and its ICU

        Args:
            kwargs (dict): all the args necessary for a Location's init
        """
        env = kwargs.get('env')
        rng = kwargs.get('rng')
        capacity = kwargs.get('capacity')
        name = kwargs.get("name")
        lat = kwargs.get('lat')
        lon = kwargs.get('lon')
        area = kwargs.get('area')
        surface_prob = kwargs.get('surface_prob')
        social_contact_factor = kwargs.get('social_contact_factor')

        super(Hospital, self).__init__( env=env,
                                        rng=rng,
                                        area=area * (1-self.ICU_AREA),
                                        name=name,
                                        location_type="hospital",
                                        lat=lat,
                                        lon=lon,
                                        social_contact_factor=social_contact_factor,
                                        capacity=int(capacity* (1- self.ICU_CAPACITY)),
                                        surface_prob=surface_prob,
                                        )
        self.location_contamination = 1
        self.icu = ICU( env=env,
                        rng=rng,
                        area=area * (self.ICU_AREA),
                        name=f"{name}-icu",
                        location_type="hospital-icu",
                        lat=lat,
                        lon=lon,
                        social_contact_factor=social_contact_factor,
                        capacity=int(capacity* (self.ICU_CAPACITY)),
                        surface_prob=surface_prob,
                        )

    def add_human(self, human):
        """
        Add a human to the Hospital's OrderedSet through the Location's
        default add_human() method + set the human's obs_hospitalized attribute
        is set to True

        Args:
            human (covid19sim.simulator.Human): human to add
        """
        human.obs_hospitalized = True
        super().add_human(human)

    def remove_human(self, human):
        """
        Remove a human from the Hospital's Ordered set.
        On top of Location.remove_human(), the human's obs_hospitalized attribute is
        set to False

        Args:
            human (covid19sim.simulator.Human): human to remove
        """
        human.obs_hospitalized = False
        super().remove_human(human)


class ICU(Location):
    """
    Hospital location class, inheriting from covid19sim.base.Location
    """
    def __init__(self, **kwargs):
        """
        Create a Hospital's ICU Location

        Args:
            kwargs (dict): all the args necessary for a Location's init
        """
        super().__init__(**kwargs)

    def add_human(self, human):
        """
        Add a human to the ICU's OrderedSet through the Location's
        default add_human() method + set the human's obs_hospitalized and
        obs_in_icu attributes are set to True

        Args:
            human (covid19sim.simulator.Human): human to add
        """
        human.obs_hospitalized = True
        human.obs_in_icu = True
        super().add_human(human)

    def remove_human(self, human):
        """
        Remove a human from the ICU's Ordered set.
        On top of Location.remove_human(), the human's obs_hospitalized and
        obs_in_icu attributes are set to False

        Args:
            human (covid19sim.simulator.Human): human to remove
        """
        human.obs_hospitalized = False
        human.obs_in_icu = False
        super().remove_human(human)

class Event:
    """
    [summary]
    """
    test = 'test'
    encounter = 'encounter'
    contamination = 'contamination'
    recovered = 'recovered'
    static_info = 'static_info'
    visit = 'visit'
    daily = 'daily'

    @staticmethod
    def members():
        """
        DEPRECATED
        """
        return [Event.test, Event.encounter, Event.contamination, Event.static_info, Event.visit, Event.daily]

    @staticmethod
    def log_encounter(human1, human2, location, duration, distance, infectee, time):
<<<<<<< HEAD
=======
        """
        Logs the encounter between `human1` and `human2` at `location` for `duration`
        while staying at `distance` from each other. If infectee is not None, it is
        either human1.name or human2.name.

        Each of the two humans gets its `events` attribute appended whit a dictionnary
        describing the encounter:

        human.events.append({
                'human_id':human.name,
                'event_type':Event.encounter,
                'time':time,
                'payload':{
                    'observed': obs_payload,  # None if one of the humans does not have
                                              # the app. Otherwise contains the observed
                                              # data: lat, lon, location_type
                    'unobserved':unobs_payload  # unobserved data, see loc_unobs_keys and
                                                # h_unobs_keys
                }
        })


        Args:
            human1 (covid19sim.simulator.Human): One of the encounter's 2 humans
            human2 (covid19sim.simulator.Human): One of the encounter's 2 humans
            location (covid19sim.base.Location): Where the encounter happened
            duration (int): duration of encounter
            distance (float): distance between people (TODO: meters? cm?)
            infectee (str | None): name of the human which is infected, if any.
                None otherwise
            time (datetime.datetime): timestamp of encounter
        """
>>>>>>> ad0d63a5
        if ExpConfig.get('COLLECT_LOGS') is False:
            return

        h_obs_keys   = ['obs_hospitalized', 'obs_in_icu',
                        'obs_lat', 'obs_lon']

        h_unobs_keys = ['carefulness', 'viral_load', 'infectiousness',
                        'symptoms', 'is_exposed', 'is_infectious',
                        'infection_timestamp', 'is_really_sick',
                        'is_extremely_sick', 'sex',  'wearing_mask', 'mask_efficacy',
                        'risk', 'risk_level', 'rec_level']

        loc_obs_keys = ['location_type', 'lat', 'lon']
        loc_unobs_keys = ['contamination_probability', 'social_contact_factor']

        obs, unobs = [], []

        same_household = (human1.household.name == human2.household.name) & (location.name == human1.household.name)
        for human in [human1, human2]:
            o = {key:getattr(human, key) for key in h_obs_keys}
            obs.append(o)
            u = {key:getattr(human, key) for key in h_unobs_keys}
            u['human_id'] = human.name
            u['location_is_residence'] = human.household == location
            u['got_exposed'] = infectee == human.name if infectee else False
            u['exposed_other'] = infectee != human.name if infectee else False
            u['same_household'] = same_household
            u['infectiousness_start_time'] = None if not u['got_exposed'] else human.infection_timestamp + datetime.timedelta(days=human.infectiousness_onset_days)
            unobs.append(u)

        loc_obs = {key:getattr(location, key) for key in loc_obs_keys}
        loc_unobs = {key:getattr(location, key) for key in loc_unobs_keys}
        loc_unobs['location_p_infection'] = location.contamination_probability / location.social_contact_factor
        other_obs = {'duration':duration, 'distance':distance}
        both_have_app = human1.has_app and human2.has_app
        for i, human in [(0, human1), (1, human2)]:
            if both_have_app:
                obs_payload = {**loc_obs, **other_obs, 'human1':obs[i], 'human2':obs[1-i]}
                unobs_payload = {**loc_unobs, 'human1':unobs[i], 'human2':unobs[1-i]}
            else:
                obs_payload = {}
                unobs_payload = { **loc_obs, **loc_unobs, **other_obs, 'human1':{**obs[i], **unobs[i]},
                                    'human2': {**obs[1-i], **unobs[1-i]} }

            human.events.append({
                'human_id':human.name,
                'event_type':Event.encounter,
                'time':time,
                'payload':{'observed':obs_payload, 'unobserved':unobs_payload}
            })

    @staticmethod
    def log_test(human, time):
<<<<<<< HEAD
=======
        """
        Adds an event to a human's `events` list if COLLECT_LOGS is True.
        Events contains the test resuts time, reported_test_result,
        reported_test_type, test_result_validated, test_type, test_result
        split across observed and unobserved data.

        Args:
            human (covid19sim.simulator.Human): Human whose test should be logged
            time (datetime.datetime): Event's time
        """
>>>>>>> ad0d63a5
        if ExpConfig.get('COLLECT_LOGS') is False:
            return

        human.events.append(
            {
                'human_id': human.name,
                'event_type': Event.test,
                'time': time,
                'payload': {
                    'observed':{
                        'result': human.reported_test_result,
                        'test_type':human.reported_test_type,
                        'validated_test_result':human.test_result_validated
                    },
                    'unobserved':{
                        'test_type':human.test_type,
                        'result': human.test_result
                    }

                }
            }
        )

    @staticmethod
    def log_daily(human, time):
<<<<<<< HEAD
=======
        """
        Adds an event to a human's `events` list containing daily health information
        like symptoms, infectiousness and viral_load.

        Args:
            human (covid19sim.simulator.Human): Human who's health should be logged
            time (datetime.datetime): Event time
        """
>>>>>>> ad0d63a5
        if ExpConfig.get('COLLECT_LOGS') is False:
            return

        human.events.append(
            {
                'human_id': human.name,
                'event_type': Event.daily,
                'time': time,
                'payload': {
                    'observed':{
                        "reported_symptoms": human.obs_symptoms
                    },
                    'unobserved':{
                        'infectiousness': human.infectiousness,
                        "viral_load": human.viral_load,
                        "all_symptoms": human.all_symptoms,
                        "covid_symptoms":human.covid_symptoms,
                        "flu_symptoms":human.flu_symptoms,
                        "cold_symptoms":human.cold_symptoms
                    }
                }
            }
        )

    @staticmethod
    def log_exposed(human, source, time):
<<<<<<< HEAD
=======
        """
        [summary]

        Args:
            human ([type]): [description]
            source ([type]): [description]
            time ([type]): [description]
        """
>>>>>>> ad0d63a5
        if ExpConfig.get('COLLECT_LOGS') is False:
            return

        human.events.append(
            {
                'human_id': human.name,
                'event_type': Event.contamination,
                'time': time,
                'payload': {
                    'observed':{
                    },
                    'unobserved':{
                      'exposed': True,
                      'source':source.name,
                      'source_is_location': 'human' not in source.name,
                      'source_is_human': 'human' in source.name,
                      'infectiousness_start_time': human.infection_timestamp + datetime.timedelta(days=human.infectiousness_onset_days)
                    }
                }
            }
        )

    @staticmethod
    def log_recovery(human, time, death):
<<<<<<< HEAD
=======
        """
        [summary]

        Args:
            human ([type]): [description]
            time ([type]): [description]
            death ([type]): [description]
        """
>>>>>>> ad0d63a5
        if ExpConfig.get('COLLECT_LOGS') is False:
            return

        human.events.append(
            {
                'human_id': human.name,
                'event_type': Event.recovered,
                'time': time,
                'payload': {
                    'observed':{
                    },
                    'unobserved':{
                        'recovered': not death,
                        'death': death
                    }
                }
            }
        )


    @staticmethod
    def log_static_info(city, human, time):
<<<<<<< HEAD
=======
        """
        [summary]

        Args:
            city ([type]): [description]
            human ([type]): [description]
            time ([type]): [description]
        """
>>>>>>> ad0d63a5
        if ExpConfig.get('COLLECT_LOGS') is False:
            return

        h_obs_keys = ['obs_preexisting_conditions',  "obs_age", "obs_sex", "obs_is_healthcare_worker"]
        h_unobs_keys = ['preexisting_conditions', "age", "sex", "is_healthcare_worker"]
        obs_payload = {key:getattr(human, key) for key in h_obs_keys}
        unobs_payload = {key:getattr(human, key) for key in h_unobs_keys}

        if human.workplace.location_type in ['healthcare', 'store', 'misc', 'senior_residency']:
            obs_payload['n_people_workplace'] = 'many people'
        elif "workplace" == human.workplace.location_type:
            obs_payload['n_people_workplace'] = 'few people'
        else:
            obs_payload['n_people_workplace'] = 'no people outside my household'

        obs_payload['household_size'] = len(human.household.residents)

        human.events.append(
            {
                'human_id': human.name,
                'event_type':Event.static_info,
                'time':time,
                'payload':{
                    'observed': obs_payload,
                    'unobserved':unobs_payload
                }

            }
        )


class Contacts(object):
    """
    [summary]
    """
    def __init__(self, has_app):
        """
        [summary]

        Args:
            has_app (bool): [description]
        """
        self.messages = []
        self.sent_messages_by_day = defaultdict(list)
        self.messages_by_day = defaultdict(list)
        self.update_messages = []
        # human --> [[date, counts], ...]
        self.book = {}
        self.has_app = has_app

    def add(self, **kwargs):
        """
        [summary]
        """
        human = kwargs.get("human")
        timestamp = kwargs.get("timestamp")

        if human not in self.book:
            self.book[human] = [[timestamp.date(), 1]]
            return

        if timestamp.date() != self.book[human][-1][0]:
            self.book[human].append([timestamp.date(), 1])
        else:
            self.book[human][-1][1] += 1
        self.update_book(human, timestamp.date())

    def update_book(self, human, date=None, risk_level = None):
        """
        [summary]

        Args:
            human ([type]): [description]
            date ([type], optional): [description]. Defaults to None.
            risk_level ([type], optional): [description]. Defaults to None.
        """
        # keep the history of risk levels (transformers)
        if date is None:
            date = self.book[human][-1][0] # last contact date

        remove_idx = -1
        for history in self.book[human]:
            if (date - history[0]).days > ExpConfig.get('TRACING_N_DAYS_HISTORY'):
                remove_idx += 1
            else:
                break
        self.book[human] = self.book[human][remove_idx:]

        # remove that human from the book
        if len(self.book[human]) == 0:
            self.book.pop(human)

    def send_message(self, owner, tracing_method, order=1, reason="test", payload=None):
        """
        [summary]

        Args:
            owner ([type]): [description]
            tracing_method ([type]): [description]
            order (int, optional): [description]. Defaults to 1.
            reason (str, optional): [description]. Defaults to "test".
            payload ([type], optional): [description]. Defaults to None.
        """
        p_contact = tracing_method.p_contact
        delay = tracing_method.delay
        app = tracing_method.app
        if app and not owner.has_app:
            return

        for idx, human in enumerate(self.book):

            redundant_tracing = human.message_info['traced'] and tracing_method.dont_trace_traced
            if redundant_tracing: # manual and digital - no effect of new messages
                continue

            if not app or (app and human.has_app):
                if human.rng.random() < p_contact:
                    self.update_book(human)
                    t = 0
                    if delay:
                        t = _draw_random_discreet_gaussian(MANUAL_TRACING_DELAY_AVG, MANUAL_TRACING_DELAY_STD, human.rng)

                    total_contacts = sum(map(lambda x:x[1], self.book[human]))
                    human.update_risk(update_messages={'n':total_contacts, 'delay': t, 'order':order, 'reason':reason, 'payload':payload})
                    owner.city.tracker.track_update_messages(owner, human, {'reason':reason})<|MERGE_RESOLUTION|>--- conflicted
+++ resolved
@@ -87,20 +87,17 @@
         return self.timestamp.isoformat()
 
 class City(simpy.Environment):
-<<<<<<< HEAD
+    """
+    City environment
+    """
 
     def __init__(self, env, n_people, init_percent_sick, rng, x_range, y_range, start_time, Human):
-=======
-    """
-    City environment
-    """
-
-    def __init__(self, env, n_people, rng, x_range, y_range, start_time, Human):
         """
 
         Args:
             env (simpy.Environment): [description]
             n_people (int): Number of people in the city
+            init_percent_sick: % of population to be infected on day 0
             rng (np.random.RandomState): Random number generator
             x_range (tuple): (min_x, max_x)
             y_range (tuple): (min_y, max_y)
@@ -108,17 +105,13 @@
             init_percent_sick (float): % of humans sick at the start of the simulation
             Human (covid19.simulator.Human): Class for the city's human instances
         """
->>>>>>> ad0d63a5
         self.env = env
         self.rng = rng
         self.x_range = x_range
         self.y_range = y_range
         self.total_area = (x_range[1] - x_range[0]) * (y_range[1] - y_range[0])
         self.n_people = n_people
-<<<<<<< HEAD
         self.init_percent_sick = init_percent_sick
-=======
->>>>>>> ad0d63a5
         self.start_time = start_time
         self.last_date_to_check_tests = self.env.timestamp.date()
         self.test_count_today = defaultdict(int)
@@ -285,7 +278,7 @@
                         profession=profession[i],
                         rho=RHO,
                         gamma=GAMMA,
-                        infection_timestamp=self.start_time if self.rng.random() < ExpConfig.get('INIT_PERCENT_SICK') else None
+                        infection_timestamp=self.start_time if self.rng.random() < self.init_percent_sick else None
                         )
                     )
 
@@ -412,8 +405,6 @@
         humans_notified = False
 
         while True:
-<<<<<<< HEAD
-
             # Notify humans to follow interventions on intervention day
             if self.current_day == ExpConfig.get('INTERVENTION_DAY') and not humans_notified:
                 if ExpConfig.get('COLLECT_TRAINING_DATA'):
@@ -421,32 +412,16 @@
                     print("naive risk calculation without changing behavior... Humans notified!")
                 else:
                     self.intervention = get_intervention(key=ExpConfig.get('INTERVENTION'),
-=======
-            # Notify humans to follow interventions on intervention day
-            if self.current_day == ExpConfig.get('INTERVENTION_DAY') and not humans_notified:
-                self.intervention = get_intervention(key=ExpConfig.get('INTERVENTION'),
->>>>>>> ad0d63a5
                                                      RISK_MODEL=ExpConfig.get('RISK_MODEL'),
                                                      TRACING_ORDER=ExpConfig.get('TRACING_ORDER'),
                                                      TRACE_SYMPTOMS=ExpConfig.get('TRACE_SYMPTOMS'),
                                                      TRACE_RISK_UPDATE=ExpConfig.get('TRACE_RISK_UPDATE'),
                                                      SHOULD_MODIFY_BEHAVIOR=ExpConfig.get('SHOULD_MODIFY_BEHAVIOR'))
-<<<<<<< HEAD
-=======
-
-                if ExpConfig.get('COLLECT_TRAINING_DATA'):
-                    print("naive risk calculation without changing behavior... Humans notified!")
-                    self.intervention = Tracing(risk_model="naive", max_depth=1, symptoms=False, risk=False, should_modify_behavior=False)
-
->>>>>>> ad0d63a5
+
                 _ = [h.notify(self.intervention) for h in self.humans]
                 print(self.intervention)
                 humans_notified = True
 
-<<<<<<< HEAD
-
-=======
->>>>>>> ad0d63a5
             # iterate over humans, and if it's their timeslot, then update their infectionsness, symptoms, and message info
             for human in self.humans:
                 # if it's your time to update,
@@ -789,8 +764,6 @@
 
     @staticmethod
     def log_encounter(human1, human2, location, duration, distance, infectee, time):
-<<<<<<< HEAD
-=======
         """
         Logs the encounter between `human1` and `human2` at `location` for `duration`
         while staying at `distance` from each other. If infectee is not None, it is
@@ -823,7 +796,6 @@
                 None otherwise
             time (datetime.datetime): timestamp of encounter
         """
->>>>>>> ad0d63a5
         if ExpConfig.get('COLLECT_LOGS') is False:
             return
 
@@ -877,8 +849,6 @@
 
     @staticmethod
     def log_test(human, time):
-<<<<<<< HEAD
-=======
         """
         Adds an event to a human's `events` list if COLLECT_LOGS is True.
         Events contains the test resuts time, reported_test_result,
@@ -889,7 +859,6 @@
             human (covid19sim.simulator.Human): Human whose test should be logged
             time (datetime.datetime): Event's time
         """
->>>>>>> ad0d63a5
         if ExpConfig.get('COLLECT_LOGS') is False:
             return
 
@@ -915,8 +884,6 @@
 
     @staticmethod
     def log_daily(human, time):
-<<<<<<< HEAD
-=======
         """
         Adds an event to a human's `events` list containing daily health information
         like symptoms, infectiousness and viral_load.
@@ -925,7 +892,6 @@
             human (covid19sim.simulator.Human): Human who's health should be logged
             time (datetime.datetime): Event time
         """
->>>>>>> ad0d63a5
         if ExpConfig.get('COLLECT_LOGS') is False:
             return
 
@@ -952,8 +918,6 @@
 
     @staticmethod
     def log_exposed(human, source, time):
-<<<<<<< HEAD
-=======
         """
         [summary]
 
@@ -962,7 +926,6 @@
             source ([type]): [description]
             time ([type]): [description]
         """
->>>>>>> ad0d63a5
         if ExpConfig.get('COLLECT_LOGS') is False:
             return
 
@@ -987,8 +950,6 @@
 
     @staticmethod
     def log_recovery(human, time, death):
-<<<<<<< HEAD
-=======
         """
         [summary]
 
@@ -997,7 +958,6 @@
             time ([type]): [description]
             death ([type]): [description]
         """
->>>>>>> ad0d63a5
         if ExpConfig.get('COLLECT_LOGS') is False:
             return
 
@@ -1020,8 +980,6 @@
 
     @staticmethod
     def log_static_info(city, human, time):
-<<<<<<< HEAD
-=======
         """
         [summary]
 
@@ -1030,7 +988,6 @@
             human ([type]): [description]
             time ([type]): [description]
         """
->>>>>>> ad0d63a5
         if ExpConfig.get('COLLECT_LOGS') is False:
             return
 
