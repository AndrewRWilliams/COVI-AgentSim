"""
Utility functions perform generic operations.
"""
import copy
import dataclasses
import datetime
import functools
import gc
import math
import os
import pathlib
import subprocess
import sys
import textwrap
import types
import typing
import zipfile
from orderedset import OrderedSet
from pathlib import Path
import time
import dill
import numpy as np
import requests
import yaml
import json
<<<<<<< HEAD

=======
>>>>>>> d70349ef
from omegaconf import DictConfig, OmegaConf
from scipy.stats import norm
from covid19sim.utils.constants import SECONDS_PER_HOUR, SECONDS_PER_MINUTE, AGE_BIN_WIDTH_5, AGE_BIN_WIDTH_10

from covid19sim.epidemiology.symptoms import STR_TO_SYMPTOMS
from covid19sim.utils.constants import AGE_BIN_WIDTH_5, AGE_BIN_WIDTH_10
if typing.TYPE_CHECKING:
    from covid19sim.human import Human


def log(str, logfile=None, timestamp=False):
    """
    [summary]

    Args:
        str ([type]): [description]
        logfile ([type], optional): [description]. Defaults to None.
        timestamp (bool, optional): [description]. Defaults to False.
    """
    if timestamp:
        str = f"[{datetime.datetime.now()}] {str}"

    print(str)
    if logfile is not None:
        with open(logfile, mode='a') as f:
            print(str, file=f)


def _normalize_scores(scores):
    """
    [summary]

    Args:
        scores ([type]): [description]

    Returns:
        [type]: [description]
    """
    return np.array(scores)/np.sum(scores)


def _get_random_area(num, total_area, rng):
    """
    Using Dirichlet distribution since it generates a "distribution of probabilities"
    which will ensure that the total area allotted to a location type remains conserved
    while also maintaining a uniform distribution

    Args:
        num ([type]): [description]
        total_area ([type]): [description]
        rng ([type]): [description]

    Returns:
        [type]: [description]
    """
    # Keeping max at area/2 to ensure no location is allocated more than half of the total area allocated to its location type
    area = np.array([total_area/num for _ in range(num)])
    return area

def draw_random_discrete_gaussian(avg, scale, rng):
    """
    [summary]

    Args:
        avg ([type]): [description]
        scale ([type]): [description]
        rng ([type]): [description]

    Returns:
        [type]: [description]
    """
    # https://stackoverflow.com/a/37411711/3413239
    irange, normal_pdf = _get_integer_pdf(avg, scale, 2)
    return int(rng.choice(irange, size=1, p=normal_pdf))

def _json_serialize(o):
    """
    [summary]

    Args:
        o ([type]): [description]

    Returns:
        [type]: [description]
    """
    if isinstance(o, datetime.datetime):
        return o.__str__()

def compute_distance(loc1, loc2):
    """
    [summary]

    Args:
        loc1 ([type]): [description]
        loc2 ([type]): [description]

    Returns:
        [type]: [description]
    """
    return np.sqrt((loc1.lat - loc2.lat) ** 2 + (loc1.lon - loc2.lon) ** 2)


@functools.lru_cache(500)
def _get_integer_pdf(avg, scale, num_sigmas=2):
    """
    [summary]

    Args:
        avg ([type]): [description]
        scale ([type]): [description]
        num_sigmas (int, optional): [description]. Defaults to 2.

    Returns:
        [type]: [description]
    """
    irange = np.arange(avg - num_sigmas * scale, avg + num_sigmas * scale + 1)
    normal_pdf = norm.pdf(irange - avg)
    normal_pdf /= normal_pdf.sum()
    return irange, normal_pdf


def probas_to_risk_mapping(probas,
                           num_bins,
                           lower_cutoff=None,
                           upper_cutoff=None):
    """
    Create a mapping from probabilities returned by the model to discrete
    risk levels, with a number of predictions in each bins being approximately
    equivalent.

    Args:
        probas (np.ndarray): The array of probabilities returned by the model.
        num_bins (int): The number of bins. For example, `num_bins=16` for risk
            messages on 4 bits.
        lower_cutoff (float, optional): Ignore values smaller than `lower_cutoff`
            in the creation of the bins. This avoids any bias towards values which
            are too close to 0. If `None`, then do not cut off the small probabilities.
            Defaults to None.
        upper_cutoff (float, optional): Ignore values larger than `upper_cutoff` in the
            creation of the bins. This avoids any bias towards values which are too
            close to 1. If `None`, then do not cut off the large probabilities.
            Defaults to None.

    Raises:
        ValueError: [description]

    Returns:
        np.ndarray: The mapping from probabilities to discrete risk levels. This mapping has
        size `num_bins + 1`, with the first values always being 0, and the last
        always being 1.
    """
    if (lower_cutoff is not None) and (upper_cutoff is not None):
        if lower_cutoff >= upper_cutoff:
            raise ValueError('The lower cutoff must have a value which is '
                             'smaller than the upper cutoff, got `lower_cutoff='
                             '{0}` and `upper_cutoff={1}`.'.format(
                             lower_cutoff, upper_cutoff))
    mask = np.ones_like(probas, dtype=np.bool_)
    num_percentiles = num_bins + 1
    # First value is always 0, last value is always 1
    cutoffs = np.zeros((num_bins + 1,), dtype=probas.dtype)
    cutoffs[-1] = 1.

    # Remove probabilities close to 0
    lower_idx = 1 if (lower_cutoff is None) else None
    if lower_cutoff is not None:
        mask = np.logical_and(mask, probas > lower_cutoff)
        num_percentiles -= 1

    # Remove probabilities close to 1
    upper_idx = -1 if (upper_cutoff is None) else None
    if upper_cutoff is not None:
        mask = np.logical_and(mask, probas <= upper_cutoff)
        num_percentiles -= 1

    percentiles = np.linspace(0, 100, num_percentiles)
    cutoffs[1:-1] = np.percentile(probas[mask],
                                  q=percentiles[lower_idx:upper_idx])

    return cutoffs


def _proba_to_risk(probas, mapping):
    """Probability to risk mapping operation. Non-lambda version, because why use a lambda?"""
    return np.maximum(np.searchsorted(mapping, probas, side='left') - 1, 0)


def proba_to_risk_fn(mapping):
    """
    Create a callable, based on a mapping, that takes probabilities (in
    [0, 1]) and returns a discrete risk level (in [0, num_bins - 1]).

    Args:
        mapping (np.ndarray): The mapping from probabilities to discrete risk levels.
        See `probas_to_risk_mapping`.

    Returns:
        callable: Function taking probabilities and returning discrete risk levels.
    """
    return functools.partial(_proba_to_risk, mapping=mapping)


def calculate_average_infectiousness(human):
    """ This is only used for the infectiousness value for a human that is written out for the ML predictor.
    We write tomorrows infectiousness (and predict tomorrows infectiousness) so that our predictor is conservative. """
    # cur_infectiousness = human.get_infectiousness_for_day(human.env.timestamp, human.is_infectious)
    is_infectious_tomorrow = True if human.infection_timestamp and human.env.timestamp - human.infection_timestamp + datetime.timedelta(days=1) >= datetime.timedelta(days=human.infectiousness_onset_days) else False
    tomorrows_infectiousness = human.get_infectiousness_for_day(human.env.timestamp + datetime.timedelta(days=1),
                                                                is_infectious_tomorrow)
    return tomorrows_infectiousness #(cur_infectiousness + tomorrows_infectiousness) / 2


def filter_open(locations):
    """Given an iterable of locations, returns a list of those that are open for business.

    Args:
        locations (iterable): a list of objects inheriting from the covid19sim.base.Location class

    Returns:
        list
    """
    return [loc for loc in locations if loc.is_open_for_business]


def filter_queue_max(locations, max_len):
    """Given an iterable of locations, will return a list of those
    with queues that are not too long.

    Args:
        locations (iterable): a list of objects inheriting from the covid19sim.base.Location class

    Returns:
        list
    """
    return [loc for loc in locations if len(loc.queue) <= max_len]


def download_file_from_google_drive(
        gdrive_file_id: typing.AnyStr,
        destination: typing.AnyStr,
        chunk_size: int = 32768
) -> typing.AnyStr:
    """
    Downloads a file from google drive, bypassing the confirmation prompt.

    Args:
        gdrive_file_id: ID string of the file to download from google drive.
        destination: where to save the file.
        chunk_size: chunk size for gradual downloads.

    Returns:
        The path to the downloaded file.
    """
    # taken from this StackOverflow answer: https://stackoverflow.com/a/39225039
    URL = "https://docs.google.com/uc?export=download"
    session = requests.Session()
    response = session.get(URL, params={'id': gdrive_file_id}, stream=True)
    token = None
    for key, value in response.cookies.items():
        if key.startswith('download_warning'):
            token = value
    if token:
        params = {'id': gdrive_file_id, 'confirm': token}
        response = session.get(URL, params=params, stream=True)
    with open(destination, "wb") as f:
        for chunk in response.iter_content(chunk_size):
            if chunk:  # filter out keep-alive new chunks
                f.write(chunk)
    return destination


def download_exp_data_if_not_exist(
        exp_data_url: typing.AnyStr,
        exp_data_destination: typing.AnyStr,
) -> typing.AnyStr:
    """
    Downloads & extract config/weights for a model if the provided destination does not exist.

    The provided URL will be assumed to be a Google Drive download URL. The download will be
    skipped entirely if the destination folder already exists. This function will return the
    path to the existing folder, or to the newly created folder.

    Args:
        exp_data_url: the zip URL (under the `https://drive.google.com/file/d/ID` format).
        exp_data_destination: where to extract the model data.

    Returns:
        The path to the model data.
    """
    assert exp_data_url.startswith("https://drive.google.com/file/d/")
    gdrive_file_id = exp_data_url.split("/")[-1]
    output_data_path = os.path.join(exp_data_destination, gdrive_file_id)
    downloaded_zip_path = os.path.join(exp_data_destination, f"{gdrive_file_id}.zip")
    if os.path.isfile(downloaded_zip_path) and os.path.isdir(output_data_path):
        return output_data_path
    os.makedirs(output_data_path, exist_ok=True)
    zip_path = download_file_from_google_drive(gdrive_file_id, downloaded_zip_path)
    with zipfile.ZipFile(zip_path, "r") as zip_ref:
        zip_ref.extractall(output_data_path)
    return output_data_path


def extract_tracker_data(tracker, conf):
    """
    Get a dictionnary collecting interesting fields of the tracker and experimental settings

    Args:
        tracker (covid19sim.track.Tracker): Tracker toring simulation data
        conf (dict): Experimental Configuration

    returns:
        dict: the extracted data
    """
    timenow = datetime.datetime.now().strftime('%Y%m%d-%H%M%S')
    data = dict()

    # scalars
    data['intervention_day'] = conf.get('INTERVENTION_DAY')
    data['intervention'] = conf.get('INTERVENTION')
    data['risk_model'] = conf.get('RISK_MODEL')
    data['COVID_SPREAD_START_TIME'] = conf['COVID_SPREAD_START_TIME']
    data['INTERVENTION_START_TIME'] = conf['INTERVENTION_START_TIME']
    data['SIMULATION_START_TIME'] = conf['SIMULATION_START_TIME']
    data['simulation_days'] = conf['simulation_days']
    data['n_humans'] = tracker.n_humans
    data['n_init_infected'] = tracker.n_infected_init
    data['adoption_rate'] = getattr(tracker, 'adoption_rate', 1.0)
    data['generation_times'] = tracker.compute_generation_time()
    data['p_transmission'] = tracker.compute_probability_of_transmission()

    # demographics
    data['age_histogram'] = tracker.city.age_histogram
    data['human_has_app'] = tracker.human_has_app
    data['known_connections'] = {
        human.name: set(h.name for h in human.known_connections)
        for human in tracker.city.humans
    } # 3MB

    # contacts
    data['contact_patterns'] = tracker.get_contact_data() # 0.7MB
    data['infectious_contact_patterns'] = tracker.get_infectious_contact_data() # 2MB
    data['expected_mobility'] = tracker.expected_mobility
    data['mobility'] = tracker.mobility
    data['infection_monitor'] = tracker.infection_monitor # 0.8MB
    data['outside_daily_contacts'] = tracker.outside_daily_contacts

    x, y, _ = tracker.compute_effective_contacts(since_intervention=True)
    data['effective_contacts_since_intervention'] = x
    data['healthy_effective_contacts_since_intervention'] = y

    x, y, _ = tracker.compute_effective_contacts(since_intervention=False)
    data['effective_contacts_all_days'] = x
    data['healthy_effective_contacts_all_days'] = y

    # spread related
    data['serial_interval'] = tracker.compute_serial_interval()
    data['all_serial_intervals'] = tracker.serial_intervals #0.1MB
    data['cases_per_day'] = tracker.cases_per_day
    data['ei_per_day'] = tracker.ei_per_day
    data['s'] = tracker.s_per_day
    data['e'] = tracker.e_per_day
    data['i'] = tracker.i_per_day
    data['r'] = tracker.r_per_day

    # epi related
    data['avg_infectiousness_per_day'] = tracker.avg_infectiousness_per_day
    data['covid_properties'] = tracker.covid_properties
    data['recovered_stats'] = tracker.recovery_stats
    data['symptoms'] = tracker.compute_symptom_prevalence()

    # testing related
    data['test_monitor'] = tracker.test_monitor #0.14MB

    # tracing related
    data['risk_precision_global'] = tracker.compute_risk_precision(False)
    data['risk_precision'] = tracker.risk_precision_daily
    data['human_monitor'] = tracker.human_monitor # 20MB
    data['infector_infectee_update_messages'] = tracker.infector_infectee_update_messages
    data['risk_attributes'] = tracker.risk_attributes # 524MB
    data['humans_state'] = tracker.humans_state #0.4MB
    data['humans_rec_level'] = tracker.humans_rec_level
    data['humans_intervention_level'] = tracker.humans_intervention_level
    data['to_human_max_msg_per_day'] = tracker.to_human_max_msg_per_day

    # behavior related
    data['daily_quarantine'] = tracker.daily_quarantine
    data['quarantine_monitor'] = tracker.quarantine_monitor
    data['humans_quarantined_state'] = tracker.humans_quarantined_state

    # economics
    data['work_hours'] = tracker.daily_work_hours_by_age_group

    return data


def dump_tracker_data(data, outdir, name):
    """
    Writes the tracker's extracted data to outdir/name using dill.

    /!\ there are know incompatibility issues between python 3.7 and 3.8 regarding the dump/loading of data with dill/pickle

    Creates the outputdir if need be, including potential missing parents.

    Args:
        data (dict): tracker's extracted data
        outdir (str): directory where to dump the file
        name (str): the dump file's name
    """
    outdir = pathlib.Path(outdir)
    outdir.mkdir(exist_ok=True, parents=True)
    with open(outdir / name, 'wb') as f:
        dill.dump(data, f)

def parse_search_configuration(conf):
    """
    Parses the OmegaConf to native types

    Args:
        conf (OmegaConf): Hydra configuration

    Returns:
        dict: parsed conf
    """
    return OmegaConf.to_container(conf, resolve=True)


def parse_configuration(conf):
    """
    Transforms an Omegaconf object to native python dict, parsing specific fields like:
    "1-15" age bin in YAML file becomes (1, 15) tuple, and datetime is parsed from string.

    ANY key-specific parsing should have its inverse in covid19sim.utils.dump_conf()

    Args:
        conf (omegaconf.OmegaConf): Hydra-loaded configuration

    Returns:
        dict: parsed configuration to use in experiment
    """
    if isinstance(conf, (OmegaConf, DictConfig)):
        conf = OmegaConf.to_container(conf, resolve=True)
    elif not isinstance(conf, dict):
        raise ValueError("Unknown configuration type {}".format(type(conf)))

    if "GET_TESTED_SYMPTOMS_CHECKED_IN_HOSPITAL" in conf:
        conf["GET_TESTED_SYMPTOMS_CHECKED_IN_HOSPITAL"] = \
            [STR_TO_SYMPTOMS[symptom] for symptom in conf["GET_TESTED_SYMPTOMS_CHECKED_IN_HOSPITAL"]
             if symptom]

    if "GET_TESTED_SYMPTOMS_CHECKED_BY_SELF" in conf:
        conf["GET_TESTED_SYMPTOMS_CHECKED_BY_SELF"] = \
            [STR_TO_SYMPTOMS[symptom] for symptom in conf["GET_TESTED_SYMPTOMS_CHECKED_BY_SELF"]
             if symptom]

    if "start_time" in conf:
        conf["start_time"] = datetime.datetime.strptime(
            conf["start_time"], "%Y-%m-%d %H:%M:%S"
        )

    assert "RISK_MODEL" in conf and conf["RISK_MODEL"] is not None

    try:
        conf["GIT_COMMIT_HASH"] = get_git_revision_hash()
    except subprocess.CalledProcessError as e:
        print(">> Contained git error:")
        print(e)
        print(">> Ignoring git hash")
        conf["GIT_COMMIT_HASH"] = "NO_GIT"
    return conf


def dumps_conf(
        conf: dict,
):
    """
    Perform a deep copy of the configuration dictionary, preprocess the elements into strings
    to reverse the preprocessing performed by `parse_configuration`, returning the resulting dict.

    Args:
        conf (dict): configuration dictionary to be written in a file
    """

    copy_conf = copy.deepcopy(conf)

    if "GET_TESTED_SYMPTOMS_CHECKED_IN_HOSPITAL" in copy_conf:
        copy_conf["GET_TESTED_SYMPTOMS_CHECKED_IN_HOSPITAL"] = \
            [str(symptom) for symptom in copy_conf["GET_TESTED_SYMPTOMS_CHECKED_IN_HOSPITAL"]]

    if "GET_TESTED_SYMPTOMS_CHECKED_BY_SELF" in copy_conf:
        copy_conf["GET_TESTED_SYMPTOMS_CHECKED_BY_SELF"] = \
            [str(symptom) for symptom in copy_conf["GET_TESTED_SYMPTOMS_CHECKED_BY_SELF"]]

    if "start_time" in copy_conf:
        copy_conf["start_time"] = copy_conf["start_time"].strftime("%Y-%m-%d %H:%M:%S")
    if "COVID_SPREAD_START_TIME" in copy_conf:
        copy_conf["COVID_SPREAD_START_TIME"] = str(copy_conf.get("COVID_SPREAD_START_TIME", datetime.datetime.min))#.strftime("%Y-%m-%d %H:%M:%S")
    if "SIMULATION_START_TIME" in copy_conf:
        copy_conf["SIMULATION_START_TIME"] = str(copy_conf.get("SIMULATION_START_TIME", datetime.datetime.min))#.strftime("%Y-%m-%d %H:%M:%S")
    if "INTERVENTION_START_TIME" in copy_conf:
        copy_conf["INTERVENTION_START_TIME"] = str(copy_conf.get("INTERVENTION_START_TIME", datetime.datetime.min))#.strftime("%Y-%m-%d %H:%M:%S")

    return copy_conf


def dump_conf(
        conf: dict,
        path: typing.Union[str, Path],
):
    """
    Perform a deep copy of the configuration dictionary, preprocess the elements into strings
    to reverse the preprocessing performed by `parse_configuration` and then, dumps the content into a `.yaml` file.

    Args:
        conf (dict): configuration dictionary to be written in a file
        path (str | Path): `.yaml` file where the configuration is written
    """
    stringified_conf = dumps_conf(conf)
    path = Path(path).resolve()
    path.parent.mkdir(parents=True, exist_ok=True)
    if path.exists():
        print("WARNING configuration already exists in {}. Overwriting.".format(
            str(path.parent)
        ))
    with path.open("w") as f:
        yaml.safe_dump(stringified_conf, f)


def relativefreq2absolutefreq(
        bins_fractions: dict,
        n_elements: int,
        rng,
) -> dict:
    """
    Convert relative frequencies to absolute frequencies such that the number of elements sum to n_entity.
    First, we assign `math.floor(fraction*n_entity)` to each bin and then, we assign the remaining elements randomly
    until we have `n_entity`.
    Args:
        bins_fractions (dict): each key is the bin description and each value is the relative frequency.
        n_elements (int): the total number of elements to assign.
        rng: a random generator for randomly assigning the remaining elements
    Returns:
        histogram (dict): each key is the bin description and each value is the absolute frequency.
    """
    histogram = {}
    for my_bin, fraction in bins_fractions.items():
        histogram[my_bin] = math.floor(fraction * n_elements)
    while np.sum(list(histogram.values())) < n_elements:
        bins = list(histogram.keys())
        random_bin = rng.choice(len(bins))
        histogram[bins[random_bin]] += 1

    assert np.sum(list(histogram.values())) == n_elements

    return histogram


def get_git_revision_hash():
    """Get current git hash the code is run from

    Returns:
        str: git hash
    """
    return subprocess.check_output(["git", "rev-parse", "HEAD"]).decode().strip()

def get_test_false_negative_rate(test_type, days_since_exposure, conf, interpolate="step"):
    rates = conf['TEST_TYPES'][test_type]['P_FALSE_NEGATIVE']['rate']
    days = conf['TEST_TYPES'][test_type]['P_FALSE_NEGATIVE']['days_since_exposure']
    if interpolate == "step":
        for x, y in zip(days, rates):
            if days_since_exposure <= x:
                return y
        return y
    else:
        raise

def subprocess_cmd(command):
    process = subprocess.Popen(command,stdout=subprocess.PIPE, shell=True)
    proc_stdout = process.communicate()[0].strip()

def zip_outdir(outdir):
    path = Path(outdir).resolve()
    assert path.exists()
    print(f"Zipping {outdir}...")
    start_time = time.time()
    command = "cd {}; zip -r -0 {}.zip {}".format(
        str(path.parent), path.name, path.name
    )
    subprocess_cmd(command)

def _random_choice(a_list, rng, size, P=None, replace=False, catch_size_error=False):
    """
    samples `size` random elements from `tuples` with probability `P`.
    NOTE: This function work arounds the internal conversion of the elements
            in `tuples` to np.ndarray.
    Args:
        tuples (list): a list of tuples
        rng (np.random.RandomState): Random number generator
        size (int): number of elements to sample from `tuples`
        P (list): probability with which to sample. Defaults to None.
        replace (bool): True if sampling is to be done with replace.
        catch_size_error (bool): uses permutation trick to prevent errors when length of a_list < size.

    Returns:
        list: sampled elements from tuples
    """
    total = len(a_list)
    if catch_size_error:
        idxs = rng.permutation(np.arange(total))[:size] # returns empty list if size > total
    else:
        idxs = rng.choice(range(total), size=size, p=P, replace=replace)

    return [a_list[x] for x in idxs]

def _get_seconds_since_midnight(time):
    """
    Returns:
        (float): number of seconds since midnight
    """
    return time.hour *  SECONDS_PER_HOUR + time.minute * SECONDS_PER_MINUTE + time.second

def normal_pdf(x, mean, std):
    proba = np.exp(-(((x - mean) ** 2) / (2 * std ** 2))) / (std * (2 * np.pi) ** 0.5)
    return proba


def copy_obj_array_except_env(array):
    """Copies a Human/City/Location object array, calling the child function below for each object."""
    if isinstance(array, dict):
        return {k: copy_obj_except_env(v) for k, v in array.items()}
    elif isinstance(array, list):
        return [copy_obj_except_env(v) for v in array]
    else:
        raise NotImplementedError


@dataclasses.dataclass(init=False)
class DummyEnv:
    """Dummy picklable constant version of the `Env` class."""
    initial_timestamp: datetime.datetime
    timestamp: datetime.datetime
    ts_initial: int
    now: int

    def __init__(self, env):
        self.initial_timestamp = env.initial_timestamp
        self.timestamp = env.timestamp
        self.ts_initial = env.ts_initial
        self.now = env.now

    def minutes(self):
        return self.timestamp.minute

    def hour_of_day(self):
        return self.timestamp.hour

    def day_of_week(self):
        return self.timestamp.weekday()

    def is_weekend(self):
        return self.day_of_week() >= 5

    def time_of_day(self):
        return self.timestamp.isoformat()


class DummyHuman:
    """Dummy picklable constant version of the `Human` class."""
    # note: since we're talking about a metric s*-ton of attributes, most will be dynamically added

    def __init__(self, human: "Human"):
        import pickle
        # "dummy" attributes replace the original attribute by a less-complex one
        self.dummy_attribs = [
            "env", "location", "household", "workplace", "last_date",
            "recommendations_to_follow", "recovered_timestamp", "intervened_behavior"# the old states contained in behaviors might break serialization
        ]
        self.env = DummyEnv(human.env)
        self.location = human.location.name if human.location else ""
        self.household = human.household.name if human.household else ""
        self.workplace = human.workplace.name if human.workplace else ""
        self.last_date = dict(human.last_date)
        self.recommendations_to_follow = [str(rec) for rec in human.recommendations_to_follow]
        # "blacklisted" attributes are overriden with `None`, no matter their original value
        self.blacklisted_attribs = [
            "conf", "city", "known_connections", "my_history", "visits", "proba_to_risk_level_map",  "mobility_planner"
        ]
        for attr_name in self.blacklisted_attribs:
            setattr(self, attr_name, None)
        # all other attributes will be copied as-is
        for attr_name in human.__dict__.keys():
            if attr_name not in self.dummy_attribs and \
                    attr_name not in self.blacklisted_attribs and \
                    not attr_name.startswith("__"):
                setattr(self, attr_name, getattr(human, attr_name))
        from covid19sim.native._native import BaseHuman
        for attr_name in BaseHuman.__dict__.keys():
            if attr_name not in self.dummy_attribs and \
                    attr_name not in self.blacklisted_attribs and \
                    not attr_name.startswith("__"):
                setattr(self, attr_name, getattr(human, attr_name))


def copy_obj_except_env(obj):
    """Copies a Human/City/Location object without its env part (which fails due to the generator)."""
    from covid19sim.human import Human
    from covid19sim.locations.location import Location
    from covid19sim.locations.city import City
    assert isinstance(obj, (Human, Location, City))
    if isinstance(obj, Human):
        return DummyHuman(obj)
    else:
        raise NotImplementedError


def get_approx_object_size_tree(obj, tree=None, seen_obj_ids=None):
    """Returns a tree structure that contains the approximate size of an object and its children.

    This function is recursive and will avoid loops, but it might still be very slow for large objects.

    TODO: make faster/more accurate with `gc.get_referents`?
    """
    if tree is None:
        tree = {None: 0}
    else:
        assert None in tree  # root cumulative size key, should always exist
    if seen_obj_ids is None:
        seen_obj_ids = set()
    obj_id = id(obj)
    if obj_id in seen_obj_ids:
        return tree
    seen_obj_ids.add(obj_id)
    obj_size = sys.getsizeof(obj)
    obj_name = textwrap.shorten(str(type(obj)) + ": " + str(obj), width=100) + " |> " + str(obj_id)
    assert obj_name not in tree
    tree[obj_name] = {None: obj_size}
    if isinstance(obj, dict):
        for attr_key, attr_val in obj.items():
            tree[obj_name][attr_key] = {None: 0}
            tree[obj_name][attr_key] = \
                get_approx_object_size_tree(attr_key, tree[obj_name][attr_key], seen_obj_ids)
            tree[obj_name][attr_key] = \
                get_approx_object_size_tree(attr_val, tree[obj_name][attr_key], seen_obj_ids)
            tree[obj_name][None] += tree[obj_name][attr_key][None]
    elif hasattr(obj, "__dict__"):
        for attr_key, attr_val in obj.__dict__.items():
            tree[obj_name][attr_key] = {None: 0}
            tree[obj_name][attr_key] = \
                get_approx_object_size_tree(attr_val, tree[obj_name][attr_key], seen_obj_ids)
            tree[obj_name][None] += tree[obj_name][attr_key][None]
    elif hasattr(obj, "__iter__") and not isinstance(obj, (str, bytes, bytearray)):
        for idx, attr_val in enumerate(obj):
            tree[obj_name][f"#{idx}"] = {None: 0}
            tree[obj_name][f"#{idx}"] = \
                get_approx_object_size_tree(attr_val, tree[obj_name][f"#{idx}"], seen_obj_ids)
            tree[obj_name][None] += tree[obj_name][f"#{idx}"][None]
    tree[None] += tree[obj_name][None]
    return tree


def get_approx_object_size(obj):
    """Returns the approximate size of an object and its children."""
    blacklisted_types = (type, types.ModuleType, types.FunctionType)
    if isinstance(obj, blacklisted_types):
        raise TypeError('getsize() does not take argument of type: ' + str(type(obj)))
    seen_ids = set()
    size = 0
    objects = [obj]
    while objects:
        need_referents = []
        for obj in objects:
            if not isinstance(obj, blacklisted_types) and id(obj) not in seen_ids:
                seen_ids.add(id(obj))
                size += sys.getsizeof(obj)
                need_referents.append(obj)
        objects = gc.get_referents(*need_referents)
    return size

def _convert_bin_5s_to_bin_10s(histogram_bin_5s):
    """
    Maps the count as per age ranges of 5 to age range of 10.

    Args:
        histogram_bin_5s (dict): keys are a tuple of (lower limit, upper limit) according to AGE_BIN_WIDTH_5 both inclusive and values are counts

    Returns:
        (dict): keys are a tuple of (lower limit, upper limit) according to AGE_BIN_WIDTH_10 both inclusive and values are counts
    """
    histogram_bin_10s = {}
    # combine two consecutive bins until the last one
    for i in range(0, len(histogram_bin_5s), 2):
        bin5_1 = AGE_BIN_WIDTH_5[i]
        bin5_2 = AGE_BIN_WIDTH_5[i+1]

        # AGE_BIN_WIDTH_5 have groupings of 5 years of age until the age of 74 and the last being 75 - 110
        # AGE_BIN_WIDTH_10 have groupings of 10 years of age all through i.e. 70-80
        # (assumption) break 75-110 to 75-79 and the rest assuming uniform distribution
        # 75-79 = 5/35th of 75-110
        c1 = histogram_bin_5s[bin5_1]
        if bin5_2[1] < 70:
            c2 = histogram_bin_5s[bin5_2]

            bin10 = (bin5_1[0], bin5_2[1])
            assert bin10 == AGE_BIN_WIDTH_10[i//2], f"not the right bin 10 {bin10}"
            histogram_bin_10s[bin10] = c1 + c2
        else:
            assert bin5_1[0] == 70, f"Not the right penultimate last bin {bin5_1}"

            bin10 = (bin5_1[0], 79)
            assert bin10 == AGE_BIN_WIDTH_10[i//2], f"not the right bin 10 {bin10}"
            c2 = histogram_bin_5s[bin5_2] * (5/35)
            histogram_bin_10s[bin10] = c1 + c2

            bin10 = (80, 110)
            assert bin10 == AGE_BIN_WIDTH_10[i//2+1], f"not the right bin 10 {bin10}"
            histogram_bin_10s[bin10] = c2 * 30 / 35
            break

    return histogram_bin_10s

def _sample_positive_normal(mean, sigma, rng, upper_limit=None):
    """
    Samples a positive number from gaussian distributed as (mean, sigma) by throwing away negative samples.

    Args:
        mean (float): mean of gaussian
        sigma (float): stdandard deviation of gaussian
        upper_limit (float): upper limit above which x will be rejected. None if there is no upper limit.

    Returns:
        (float): sample
    """
    _filter = lambda x: 0 <= x
    if upper_limit > 0:
        _filter = lambda x: 0 <= x <= upper_limit

    x = rng.normal(mean, sigma)
    return x if _filter(x) else _sample_positive_normal(mean, sigma, rng, upper_limit)

def is_app_based_tracing_intervention(intervention=None, intervention_conf=None):
    """
    Determines if the intervention requires an app.

    Args:
        intervention (str): name of the intervention that matches a configuration file in `configs/simulation/intervention`. Default is None.
        intervention_conf (dict): an experimental configuration. Default is None.

    Returns:
        (bool): True if an app is required.
    """
<<<<<<< HEAD
    if isinstance(intervention, dict):
        # This can happen if intervention is transformer (with weights and rec levels specified)
        intervention = next(iter(intervention.keys()))
=======
    assert intervention is not None or intervention_conf is not None, "Expects non-None intervention_conf when internvention is None. "
    if intervention_conf is not None:
        return intervention_conf['RISK_MODEL'] != ""

>>>>>>> d70349ef
    intervention_yaml_file = Path(__file__).resolve().parent.parent / "configs/simulation/intervention" / f"{intervention}.yaml"
    if "transformer" in intervention_yaml_file.name:
        intervention_yaml_file = Path(__file__).resolve().parent.parent / "configs/simulation/intervention" / f"transformer.yaml"
    with open(intervention_yaml_file, "r") as f:
        conf = yaml.safe_load(f)
        app_required = conf['RISK_MODEL'] != ""

    return app_required

<<<<<<< HEAD

class NpEncoder(json.JSONEncoder):
=======
class NpEncoder(json.JSONEncoder):
    """
    Class to convert `obj` into json encodable objects.
    """
>>>>>>> d70349ef
    def default(self, obj):
        if isinstance(obj, np.integer):
            return int(obj)
        elif isinstance(obj, np.floating):
            return float(obj)
        elif isinstance(obj, np.ndarray):
            return obj.tolist()
        else:
            return super(NpEncoder, self).default(obj)<|MERGE_RESOLUTION|>--- conflicted
+++ resolved
@@ -23,10 +23,6 @@
 import requests
 import yaml
 import json
-<<<<<<< HEAD
-
-=======
->>>>>>> d70349ef
 from omegaconf import DictConfig, OmegaConf
 from scipy.stats import norm
 from covid19sim.utils.constants import SECONDS_PER_HOUR, SECONDS_PER_MINUTE, AGE_BIN_WIDTH_5, AGE_BIN_WIDTH_10
@@ -876,34 +872,21 @@
     Returns:
         (bool): True if an app is required.
     """
-<<<<<<< HEAD
-    if isinstance(intervention, dict):
-        # This can happen if intervention is transformer (with weights and rec levels specified)
-        intervention = next(iter(intervention.keys()))
-=======
     assert intervention is not None or intervention_conf is not None, "Expects non-None intervention_conf when internvention is None. "
     if intervention_conf is not None:
         return intervention_conf['RISK_MODEL'] != ""
 
->>>>>>> d70349ef
     intervention_yaml_file = Path(__file__).resolve().parent.parent / "configs/simulation/intervention" / f"{intervention}.yaml"
-    if "transformer" in intervention_yaml_file.name:
-        intervention_yaml_file = Path(__file__).resolve().parent.parent / "configs/simulation/intervention" / f"transformer.yaml"
     with open(intervention_yaml_file, "r") as f:
         conf = yaml.safe_load(f)
         app_required = conf['RISK_MODEL'] != ""
 
     return app_required
 
-<<<<<<< HEAD
-
 class NpEncoder(json.JSONEncoder):
-=======
-class NpEncoder(json.JSONEncoder):
     """
     Class to convert `obj` into json encodable objects.
     """
->>>>>>> d70349ef
     def default(self, obj):
         if isinstance(obj, np.integer):
             return int(obj)
