"""
Contains a class to track several simulation metrics.
It is initialized as an attribute of the city and called at several places in `Human`.
"""
import os
import datetime
import math
import typing
import warnings
from collections import Counter, defaultdict
from copy import deepcopy
from runstats import Statistics

import dill
import networkx as nx
import numpy as np
import pandas as pd

from covid19sim.plotting.plot_rt import PlotRt
from covid19sim.utils.utils import log, _get_seconds_since_midnight
from covid19sim.utils.constants import AGE_BIN_WIDTH_5, ALL_LOCATIONS, SECONDS_PER_DAY, SECONDS_PER_HOUR
LOCATION_TYPES_TO_TRACK_MIXING = ["house", "work", "school", "other", "all"]
from covid19sim.epidemiology.symptoms import MILD, MODERATE, SEVERE, EXTREMELY_SEVERE
from covid19sim.inference.server_utils import DataCollectionServer, DataCollectionClient, \
    default_datacollect_frontend_address
from covid19sim.utils.utils import log, copy_obj_array_except_env
from covid19sim.utils.constants import SECONDS_PER_DAY
if typing.TYPE_CHECKING:
    from covid19sim.human import Human


def print_dict(title, dic, is_sorted=None, top_k=None, logfile=None):
    if not is_sorted:
        items = dic.items()
    else:
        items = sorted(dic.items(), key=lambda x: x[1])[:top_k]
        if is_sorted == "desc":
            items = reversed(items)
    ml = max([len(str(k)) for k in dic.keys()] + [0]) + 2
    aligned = "{:" + str(ml) + "}"
    log(
        "{}:\n   ".format(title) +
        "\n    ".join((aligned + ": {:5.4f}").format(str(k), v) for k, v in items),
        logfile
    )


def normalize_counter(counter, normalizer=None):
    if normalizer:
        total = normalizer
    else:
        total = float(sum(counter.values()))

    for key in counter:
        counter[key] /= total
    return counter

def _get_location_type_to_track_mixing(human, location):
    """
    Maps a location to a corresponding label in POLYMOD study.

    Args:
        human (covid19sim.human.Human): `human` who is at a `location`
        location (covid19sim.locations.location.Location): `location` where an interaction took place
    Returns
        (str): a corresponding label for POLYMOD study.
    """
    if location == human.household:
        return "house"

    # if location.location_type == "WORKPLACE":
        # return "work"

    # doing this first matters because kids are assigned their workplace as schools
    if location.location_type == "SCHOOL":
        return "school"

    if location == human.workplace:
        return "work"


    return "other"

def get_nested_dict(nesting):
    """
    [summary]

    Args:
        nesting ([type]): [description]

    Returns:
        [type]: [description]
    """
    if nesting == 1:
        return defaultdict(int)
    elif nesting == 2:
        return defaultdict(lambda : defaultdict(int))
    elif nesting == 3:
        return defaultdict(lambda : defaultdict(lambda : defaultdict(int)))
    elif nesting == 4:
        return defaultdict(lambda : defaultdict(lambda : defaultdict(lambda : defaultdict(int))))


class Tracker(object):
    """
    Keeps track of several aspects of the simulation. It is called from various locations in the entire codebase
    to keep track of relevant metrics.
    """
    def __init__(self, env, city, conf, logfile):
        """
        Args:
            env (simpy.Environment): Keeps track of events and their schedule
            city ([type]): [description]
            conf (dict): yaml configuration of the experiment
            logfile (str): filepath where the console output and final tracked metrics will be logged.
        """
        self.fully_initialized = False
        self.env = env
        self.city = city
        self.conf = conf
        self.logfile = logfile
        today = self.env.timestamp.date()
        self.last_day = {
                'track_recovery': today,
                "track_infection": today,
                'social_mixing': today,
                'bluetooth_communications': today
            }

        # all about contacts
        contact_matrices_fmt = defaultdict(lambda: {
                    'avg': (0, np.zeros((len(AGE_BIN_WIDTH_5), len(AGE_BIN_WIDTH_5)))),
                    'total': np.zeros((len(AGE_BIN_WIDTH_5), len(AGE_BIN_WIDTH_5))),
                    'n_people': defaultdict(lambda : set()),
                    'avg_daily': (0, np.zeros((len(AGE_BIN_WIDTH_5), len(AGE_BIN_WIDTH_5)))),
                    "unique_avg_daily": (0, np.zeros((len(AGE_BIN_WIDTH_5), len(AGE_BIN_WIDTH_5)))),
                })
        self.contact_matrices = {
                            "known": deepcopy(contact_matrices_fmt),
                            "all": deepcopy(contact_matrices_fmt),
                            "within_contact_condition": deepcopy(contact_matrices_fmt),
                            }

        contact_duration_matrices_fmt = defaultdict(lambda: {
                    'avg': (0, np.zeros((len(AGE_BIN_WIDTH_5), len(AGE_BIN_WIDTH_5)))),
                    'total': np.zeros((len(AGE_BIN_WIDTH_5), len(AGE_BIN_WIDTH_5))),
                    'avg_daily': (0, np.zeros((len(AGE_BIN_WIDTH_5), len(AGE_BIN_WIDTH_5)))),
                })
        self.contact_duration_matrices = {
                            "known": deepcopy(contact_duration_matrices_fmt),
                            "all": deepcopy(contact_duration_matrices_fmt),
                            "within_contact_condition": deepcopy(contact_duration_matrices_fmt),
                            }

        self.bluetooth_contact_matrices = defaultdict(lambda: {
                    'avg_daily': (0, np.zeros((len(AGE_BIN_WIDTH_5), len(AGE_BIN_WIDTH_5)))),
                    'total': np.zeros((len(AGE_BIN_WIDTH_5), len(AGE_BIN_WIDTH_5))),
                })

        self.mean_daily_contacts_per_agegroup = {
            'weekday': defaultdict(lambda: (0, np.zeros(len(AGE_BIN_WIDTH_5)))),
            'weekend': defaultdict(lambda: (0, np.zeros(len(AGE_BIN_WIDTH_5)))),
            "all_days": defaultdict(lambda : (0,0))
        }

        self.mean_daily_contact_duration_per_agegroup = {
            'weekday': defaultdict(lambda: (0, np.zeros(len(AGE_BIN_WIDTH_5)))),
            'weekend': defaultdict(lambda: (0, np.zeros(len(AGE_BIN_WIDTH_5)))),
            "all_days": defaultdict(lambda : (0,0))
        }

        self.mean_daily_contacts = {
            "weekend": defaultdict(lambda: (0,0)),
            "weekday": defaultdict(lambda: (0,0)),
        }
        self.mean_daily_contact_duration = {
            "weekend": defaultdict(lambda: (0,0)),
            "weekday": defaultdict(lambda: (0,0)),
        }

        self.contact_distance_profile = {
            "known": defaultdict(dict),
            "all": defaultdict(dict),
            "within_contact_condition": defaultdict(dict)
        }

        self.contact_duration_profile = {
            "known": defaultdict(dict),
            "all": defaultdict(dict),
            "within_contact_condition": defaultdict(dict)
        }

        # filename to store intermediate results; useful for bigger simulations;
        timenow = datetime.datetime.now().strftime("%Y%m%d-%H%M%S")
        if city.conf.get("INTERVENTION_DAY") == -1:
            name = "unmitigated"
        else:
            name = city.conf.get("RISK_MODEL")
        self.filename = f"tracker_data_n_{city.n_people}_{timenow}_{name}.pkl"
        self.keep_full_human_copies = city.conf.get("KEEP_FULL_OBJ_COPIES", False)
        self.collection_server, self.collection_client = None, None
        if self.keep_full_human_copies:
            assert not city.conf.get("COLLECT_TRAINING_DATA", False), \
                "cannot collect human object copies & training data simultanously, both use same server"
            assert os.path.isdir(city.conf["outdir"])
            self.collection_server = DataCollectionServer(
                data_output_path=os.path.join(city.conf["outdir"], "human_backups.hdf5"),
                human_count=city.conf["n_people"],
                simulation_days=city.conf["simulation_days"],
                config_backup=city.conf,
                encode_deltas=True,
            )
            self.collection_server.start()
            self.collection_client = DataCollectionClient(
                server_address=city.conf.get("data_collection_server_address", default_datacollect_frontend_address),
            )

        self.contacts = {
                'human_infection': np.zeros((150,150)),
                'env_infection':get_nested_dict(1),
                'location_env_infection': get_nested_dict(2),
                'location_human_infection': defaultdict(lambda: np.zeros((150,150))),
                }

        # mobility
        self.n_outside_daily_contacts = 0
        self.transition_probability = {
                                    "weekday":get_nested_dict(2),
                                    "weekend":get_nested_dict(2)
                                    }

        self.day_fraction_spent_activity = {
                                        "weekday": defaultdict(lambda :(0,0)),
                                        "weekend": defaultdict(lambda :(0,0))
                                        }
        self.activity_attributes = {
            "end_time": defaultdict(lambda: Statistics()),
            "duration": defaultdict(lambda: Statistics())
        }

        self.socialize_activity_data = {
            "group_size": Statistics(),
            "location_frequency": defaultdict(int),
            "start_time": Statistics()
        }
        self.outside_daily_contacts = []
        self.encounter_distances = []

        # infection
        self.p_infection = []
        self.infection_graph = nx.DiGraph()
        self.humans_state = defaultdict(list)
        self.humans_rec_level = defaultdict(list)
        self.humans_intervention_level = defaultdict(list)

        # R0 and Generation times
        self.avg_infectious_duration = 0
        self.n_recovery = 0
        self.n_infectious_contacts = 0
        self.n_contacts = 0
        self.serial_intervals = []
        self.serial_interval_book_to = defaultdict(dict)
        self.serial_interval_book_from = defaultdict(dict)
        self.n_env_infection = 0
        self.recovered_stats = []
        self.covid_properties = defaultdict(lambda : [0,0])

        # cumulative incidence
        self.cumulative_incidence = []
        self.cases_per_day = [0]
        self.r_0 = defaultdict(lambda : {'infection_count':0, 'humans':set()})
        self.r = []

        # testing & hospitalization
        self.hospitalization_per_day = [0]
        self.critical_per_day = [0]
        self.deaths_per_day = [0]
        self.test_results_per_day = defaultdict(lambda :{'positive':0, 'negative':0})
        self.tested_per_day = [0]

        # demographics
        self.age_bins = [(x[0], x[1]) for x in sorted(self.conf.get("P_AGE_REGION"), key = lambda x:x[0])]
        self.n_people = self.n_humans = self.city.n_people
        self.human_has_app = None
        self.adoption_rate = 0.0

        # symptoms
        self.symptoms = {'covid': defaultdict(int), 'all':defaultdict(int)}
        self.symptoms_set = {'covid': defaultdict(set), 'all': defaultdict(set)}


        # risk model
        self.ei_per_day = []
        self.risk_values = []
        self.avg_infectiousness_per_day = []
        self.risk_attributes = []

        # monitors
        self.human_monitor = {}
        self.infection_monitor = []
        self.test_monitor = []

        # update messages
        self.infector_infectee_update_messages = defaultdict(lambda :defaultdict(lambda : defaultdict(lambda :{'unknown':{}, 'contact':{}})))
        self.to_human_max_msg_per_day = defaultdict(lambda : defaultdict(lambda :-1))
        self.human_has_app = set()

    def initialize(self):
        self.s_per_day = [sum(h.is_susceptible for h in self.city.humans)]
        self.e_per_day = [sum(h.is_exposed for h in self.city.humans)]
        self.i_per_day = [sum(h.is_infectious for h in self.city.humans)]
        self.r_per_day = [sum(h.is_removed for h in self.city.humans)]

        M, G, B, O, R, EM = self.compute_mobility()
        self.recommended_levels_daily = [[G, B, O, R]]
        self.mobility = [M]
        self.expected_mobility = [EM]
        self.summarize_population()

        # risk model
        self.risk_precision_daily = [self.compute_risk_precision()]
        self.init_infected = [human for human in self.city.humans if human.is_exposed]
        self.fully_initialized = True

    def summarize_population(self):
        """
        Logs statistics related to demographics.
        """
        # warn by (*) string if something is off in percentage from census by this much amount
        WARN_RELATIVE_PERCENTAGE_THRESHOLD = 25
        WARN_SIGNAL = " (**#@#**) "

        log("\n######## SIMULATOR KNOBS #########", self.logfile)
        log(f"HOUSEHOLD_ASSORTATIVITY_STRENGTH: {self.conf['HOUSEHOLD_ASSORTATIVITY_STRENGTH']}", self.logfile)
        log(f"WORKPLACE_ASSORTATIVITY_STRENGTH: {self.conf['WORKPLACE_ASSORTATIVITY_STRENGTH']}", self.logfile)
        log(f"P_INVITATION_ACCEPTANCE: {self.conf['P_INVITATION_ACCEPTANCE']}", self.logfile)
        log(f"PREFERENTIAL_ATTACHMENT_FACTOR: {self.conf['PREFERENTIAL_ATTACHMENT_FACTOR']}", self.logfile)
        log(f"P_HOUSE_OVER_MISC_FOR_SOCIALS: {self.conf['P_HOUSE_OVER_MISC_FOR_SOCIALS']}", self.logfile)
        log(f"CONTAGION_KNOB: {self.conf['CONTAGION_KNOB']}", self.logfile)
        log(f"ENVIRONMENTAL_INFECTION_KNOB: {self.conf['ENVIRONMENTAL_INFECTION_KNOB']}", self.logfile)
        log(f"TIME_SPENT_SCALE_FACTOR_FOR_SHORT_ACTIVITIES: {self.conf['TIME_SPENT_SCALE_FACTOR_FOR_SHORT_ACTIVITIES']}", self.logfile)
        log(f"TIME_SPENT_SCALE_FACTOR_FOR_WORK: {self.conf['TIME_SPENT_SCALE_FACTOR_FOR_WORK']}", self.logfile)
        log(f"TIME_SPENT_SCALE_FACTOR_SLEEP_AWAKE: {self.conf['TIME_SPENT_SCALE_FACTOR_SLEEP_AWAKE']}", self.logfile)


        log("\n######## DEMOGRAPHICS / SYNTHETIC POPULATION #########", self.logfile)
        log(f"NB: (i) census numbers are in brackets. (ii) {WARN_SIGNAL} marks a {WARN_RELATIVE_PERCENTAGE_THRESHOLD}% realtive deviation from census\n", self.logfile)
        # age distribution
        x = np.array([h.age for h in self.city.humans])
        cns_avg = self.conf['AVERAGE_AGE_REGION']
        cns_median = self.conf['MEDIAN_AGE_REGION']
        log(f"Age (census) - mean: {x.mean():3.3f} ({cns_avg}), median: {np.median(x):3.0f} ({cns_median}), std: {x.std():3.3f}", self.logfile)

        # gender distribution
        str_to_print = "Gender: "
        x = np.array([h.sex for h in self.city.humans])
        for z in np.unique(x):
            p = 100 * x[x==z].shape[0]/self.n_people
            str_to_print += f"{z}: {p:2.3f}% | "
        log(str_to_print, self.logfile)

        ###### house initialization
        log("\n*** House allocation *** ", self.logfile)
        # senior residencies
        self.n_senior_residency_residents = sum(len(sr.residents) for sr in self.city.senior_residences)
        p = 100*self.n_senior_residency_residents / self.n_people
        cns = 100*self.conf['P_COLLECTIVE']
        warn = WARN_SIGNAL if 100*abs(p-cns)/cns > WARN_RELATIVE_PERCENTAGE_THRESHOLD else ""
        log(f"{warn}Total (%) number of residents in senior residencies (census): {self.n_senior_residency_residents} ({p:2.2f}%) ({cns:2.2f})", self.logfile)

        # house allocation
        n_houses = len(self.city.households)
        sizes = np.zeros(n_houses)
        multigenerationals, only_adults = np.zeros(n_houses), np.zeros(n_houses)
        solo_ages = []
        for i, house in enumerate(self.city.households):
            sizes[i] = len(house.residents)
            multigenerationals[i] = house.allocation_type.multigenerational
            only_adults[i] = min(h.age for h in house.residents) > self.conf['MAX_AGE_CHILDREN']
            # solo dwellers
            if len(house.residents) == 1:
                solo_ages.append(house.residents[0].age)

        ## counts
        log(f"Total houses: {n_houses}", self.logfile)
        p = sizes.mean()
        cns = self.conf['AVG_HOUSEHOLD_SIZE']
        warn = WARN_SIGNAL if 100*abs(p-cns)/cns > WARN_RELATIVE_PERCENTAGE_THRESHOLD else ""
        log(f"{warn}Average house size - {p: 2.3f} ({cns: 2.3f})", self.logfile)
        ## size
        census = self.conf['P_HOUSEHOLD_SIZE']
        str_to_print = "Household size - simulation% (census): "
        for i,z in enumerate(sorted(np.unique(sizes))):
            p = 100 * (sizes == z).sum() / n_houses
            cns = 100*census[i]
            warn = WARN_SIGNAL if 100*abs(p-cns)/cns > WARN_RELATIVE_PERCENTAGE_THRESHOLD else ""
            str_to_print += f"{warn} {z}: {p:2.2f}% ({cns: 3.2f}) | "
        log(str_to_print, self.logfile)

        # solo dwellers
        estimated_solo_dwellers_mean_age = sum([x[2] * (x[0] + x[1]) / 2 for x in self.conf['P_AGE_SOLO_DWELLERS_GIVEN_HOUSESIZE_1']])
        simulated_solo_dwellers_age_given_housesize1 = [[x[0], x[1], 0] for x in self.conf['P_AGE_SOLO_DWELLERS_GIVEN_HOUSESIZE_1']]
        n_solo_houses = len(solo_ages)
        for age in solo_ages:
            for i,x in enumerate(self.conf['P_AGE_SOLO_DWELLERS_GIVEN_HOUSESIZE_1']):
                if x[0] <= age <= x[1]:
                    simulated_solo_dwellers_age_given_housesize1[i][2] += 1
        simulated_solo_dwellers_age_given_housesize1 = [[x[0], x[1], x[2]/n_solo_houses] for x in simulated_solo_dwellers_age_given_housesize1]
        simulated_solo_dwellers_mean_age = sum([x[2] * (x[0] + x[1]) / 2 for x in simulated_solo_dwellers_age_given_housesize1])
        warn = WARN_SIGNAL if 100*abs(estimated_solo_dwellers_mean_age-simulated_solo_dwellers_mean_age)/estimated_solo_dwellers_mean_age > WARN_RELATIVE_PERCENTAGE_THRESHOLD else ""
        str_to_print = f"{warn}Solo dwellers : Average age absolute: {np.mean(solo_ages): 2.2f} (Average with mid point of age groups - simulated:{simulated_solo_dwellers_mean_age: 2.2f} census:{estimated_solo_dwellers_mean_age: 2.2f}) | "
        # str_to_print += f"Median age: {np.median(solo_ages)}"
        log(str_to_print, self.logfile)

        ## type
        str_to_print = "Household type: "
        p = 100 * multigenerationals.mean()
        cns = 100*self.conf['P_MULTIGENERATIONAL_FAMILY']
        warn = WARN_SIGNAL if 100*abs(p-cns)/cns > WARN_RELATIVE_PERCENTAGE_THRESHOLD else ""
        str_to_print += f"{warn}multi-generation: {p:2.2f}% ({cns:2.2f}) | "
        p = 100 * only_adults.mean()
        str_to_print += f"Only adults: {p:2.2f}% | "
        log(str_to_print, self.logfile)

        # allocation types
        allocation_types = [res.allocation_type for res in self.city.households]
        living_arrangements = [res.basestr for res in allocation_types]
        census = np.array([x.probability for x in allocation_types])
        allocation_types = np.array(living_arrangements)
        str_to_print = "Allocation types: "
        for atype in np.unique(allocation_types):
            p = 100*(allocation_types == atype).mean()
            cns = 100*census[allocation_types == atype][0].item()
            warn = WARN_SIGNAL if 100*abs(p-cns)/cns > WARN_RELATIVE_PERCENTAGE_THRESHOLD else ""
            str_to_print += f"{warn}{atype}: {p:2.3f}%  ({cns: 2.2f})| "
        log(str_to_print, self.logfile)

        ###### location initialization
        log("\n *** Locations *** ", self.logfile)

        # counts
        str_to_print = "Counts: "
        for location_type in ALL_LOCATIONS:
            n_locations = len(getattr(self.city, f"{location_type.lower()}s"))
            str_to_print += f"{location_type}: {n_locations} | "
        log(str_to_print, self.logfile)

        ####### work force
        log("\n *** Workforce *** ", self.logfile)

        # workplaces, stores, miscs
        all_workplaces = [self.city.workplaces, self.city.stores, self.city.miscs]
        for workplaces in all_workplaces:
            subnames = defaultdict(lambda : {'count': 0, 'n_workers':0})
            n_workers = np.zeros_like(workplaces)
            avg_workers_age = np.zeros_like(workplaces)
            for i, workplace in enumerate(workplaces):
                n_workers[i] = workplace.n_workers
                avg_workers_age[i] = np.mean([worker.age for worker in workplace.workers])
                if workplace.location_type == "WORKPLACE":
                    subnames[workplace.name.split(":")[0]]['count'] += 1
                    subnames[workplace.name.split(":")[0]]['n_workers'] += workplace.n_workers
            if len(workplaces) > 0:
                name = workplaces[0].location_type
                log(f"{name} - Total workforce: {n_workers.sum()} | Average number of workers: {n_workers.mean(): 2.2f} | Average age of workers: {avg_workers_age.mean(): 2.2f}", self.logfile)
            if subnames:
                for workplace_type, val in subnames.items():
                    log(f"\tNumber of {workplace_type} - {val['count']}. Total number of workers - {val['n_workers']}", self.logfile)

        # hospitals
        n_nurses = np.zeros_like(self.city.hospitals)
        n_doctors = np.zeros_like(self.city.hospitals)
        for i,hospital in enumerate(self.city.hospitals):
            n_nurses[i] = hospital.n_nurses
            n_doctors[i] = hospital.n_doctors

        n_nurses_senior_residences = np.zeros_like(self.city.senior_residences)
        for i,senior_residence in enumerate(self.city.senior_residences):
            n_nurses_senior_residences[i] = senior_residence.n_nurses

        total_workforce = n_nurses.sum() + n_doctors.sum() + n_nurses_senior_residences.sum()
        str_to_print = f"HOSPITALS - Total workforce: {total_workforce} "
        str_to_print += f"| Number of doctors: {n_doctors.sum()} "
        str_to_print += f"| Number of nurses: {n_nurses.sum()} "
        str_to_print += f"| Number of nurses at SENIOR_RESIDENCES: {n_nurses_senior_residences.sum()}"
        log(str_to_print, self.logfile)

        # schools
        n_teachers = np.zeros_like(self.city.schools)
        n_students = np.zeros_like(self.city.schools)
        subnames = defaultdict(lambda : {'count':0, 'n_teachers':0, 'n_students':0})
        for i, school in enumerate(self.city.schools):
            n_teachers[i] = school.n_teachers
            n_students[i] = school.n_students
            subname = school.name.split(":")[0]
            subnames[subname]['count'] += 1
            subnames[subname]['n_teachers'] += school.n_teachers
            subnames[subname]['n_students'] += school.n_students

        str_to_print = f"SCHOOL - Number of teachers: {n_teachers.sum()} "
        str_to_print += f"| Number of students: {n_students.sum()}"
        str_to_print += f"| Average number of teachers: {n_teachers.mean(): 2.2f}"
        str_to_print += f"| Average number of students: {n_students.mean(): 2.2f}"
        log(str_to_print, self.logfile)

        for subname, val in subnames.items():
            log(f"\tNumber of {subname} - {val['count']}. Number of students: {val['n_students']}. Number of teachers: {val['n_teachers']}", self.logfile)

        log("\n *** Disease related initialization stats *** ", self.logfile)
        # disease related
        self.frac_asymptomatic = sum(h.is_asymptomatic for h in self.city.humans)/self.n_people
        log(f"Percentage of population that is asymptomatic {100*self.frac_asymptomatic: 2.3f}", self.logfile)

        self.n_infected_init = self.city.n_init_infected
        log(f"Total number of infected humans {self.n_infected_init}", self.logfile)
        for human in self.city.humans:
            if human.is_exposed:
                log(f"\t{human} @ {human.household} living with {len(human.household.residents) - 1} other residents", self.logfile)

    def get_R(self):
        """
        [summary]

        Returns:
            [type]: [description]
        """
        # https://web.stanford.edu/~jhj1/teachingdocs/Jones-on-R0.pdf; vlaid over a long time horizon
        # average infectious contacts (transmission) * average number of contacts * average duration of infection
        time_since_start =  (self.env.now - self.env.ts_initial) / SECONDS_PER_DAY # DAYS
        if time_since_start == 0:
            return -1

        if time_since_start > 365:
            # tau= self.n_infectious_contacts / self.n_contacts
            # c_bar = self.n_contacts / time_since_start
            tau_times_c_bar = self.n_infectious_contacts / time_since_start
            d = self.avg_infectious_duration
            return tau_times_c_bar * d
        else:
            # x = [h.n_infectious_contacts for h in self.city.humans if h.n_infectious_contacts > 0]
            if self.recovered_stats:
                n, total = zip(*self.recovered_stats)
            else:
                n, total = [0], [0]

            if sum(n):
                return 1.0 * sum(total)/sum(n)
            return 0

    def get_R0(self, logfile=None):
        """
        [summary]

        Args:
            logfile ([type], optional): [description]. Defaults to None.

        Returns:
            [type]: [description]
        """
        if len(self.r) > 0:
            for idx,x in enumerate(self.r):
                if x >0:
                    return np.mean(self.r[idx:idx+5])
        else:
            log("not enough data points to estimate r0. Falling back to average")
            return self.get_R()

    def get_generation_time(self):
        """
        Generation time is the time from exposure day until an infection occurs.
        """
        times = []
        for x in self.infection_monitor:
            if x['from']:
                times.append((x['infection_timestamp'] - x['from_infection_timestamp']).total_seconds() / SECONDS_PER_DAY)

        return np.mean(times)

    def get_serial_interval(self):
        """
        Returns serial interval.
        For description of serial interval, refer self.track_serial_interval

        Returns:
            float: serial interval
        """
        return np.mean(self.serial_intervals)

    def track_serial_interval(self, human_name):
        """
        tracks serial interval ("time duration between a primary case-patient (infector) having symptom onset and a secondary case-patient (infectee) having symptom onset")
        reference: https://wwwnc.cdc.gov/eid/article/26/6/20-0357_article

        `self.serial_interval_book` maps infectee.name to covid_symptom_start_time of infector who infected this infectee.

        Args:
            human_name (str): name of `Human` who just experienced some symptoms
        """

        def register_serial_interval(infector, infectee):
            serial_interval = (infectee.covid_symptom_start_time - infector.covid_symptom_start_time) / SECONDS_PER_DAY # DAYS
            self.serial_intervals.append(serial_interval)

        # Pending intervals which manifested symptoms?
        # With human_name as infectee?
        remove = []
        for from_name, (to_human, from_human) in self.serial_interval_book_to[human_name].items():
            if from_human.covid_symptom_start_time is not None:
                # We know to_human.covid_symptom_start_time is not None because it happened before calling this func
                # Therefore, it is time to ...
                register_serial_interval(from_human, to_human)
                remove.append(from_name)
        # Remove pending intervals which were completed
        for from_name in remove:
            self.serial_interval_book_to[human_name].pop(from_name)
            self.serial_interval_book_from[from_name].pop(human_name)

        # With human_name as infector?
        remove = []
        for to_name, (to_human, from_human) in self.serial_interval_book_from[human_name].items():
            if to_human.covid_symptom_start_time is not None:
                # We know from_human.covid_symptom_start_time is not None because it happened before calling this func
                # Therefore, it is time to ...
                register_serial_interval(from_human, to_human)
                remove.append(to_name)
        # Remove pending intervals which were completed
        for to_name in remove:
            self.serial_interval_book_from[human_name].pop(to_name)
            self.serial_interval_book_to[to_name].pop(human_name)


    def increment_day(self):
        """
        [summary]
        """
        # cumulative incidence (Note: susceptible of prev day is needed here)
        if self.s_per_day[-1]:
            self.cumulative_incidence += [self.cases_per_day[-1] / self.s_per_day[-1]]
        else:
            self.cumulative_incidence.append(0)

        self.cases_per_day.append(0)

        self.s_per_day.append(sum(h.is_susceptible for h in self.city.humans))
        self.e_per_day.append(sum(h.is_exposed for h in self.city.humans))
        self.i_per_day.append(sum(h.is_infectious for h in self.city.humans))
        self.r_per_day.append(sum(h.is_removed for h in self.city.humans))
        self.ei_per_day.append(self.e_per_day[-1] + self.i_per_day[-1])

        for human in self.city.humans:
            if human.is_susceptible:
                state = 'S'
            elif human.is_exposed:
                state = 'E'
            elif human.is_infectious:
                state = 'I'
            elif human.is_removed:
                state = 'R'
            else:
                state = 'N/A'
            self.humans_state[human.name].append(state)
            self.humans_rec_level[human.name].append(human.rec_level)
            self.humans_intervention_level[human.name].append(human._intervention_level)

        # Rt
        self.r.append(self.get_R())

        # recovery stats
        self.recovered_stats.append([0,0])
        if len(self.recovered_stats) > self.city.conf.get("EFFECTIVE_R_WINDOW"):
            self.recovered_stats = self.recovered_stats[1:]

        # test_per_day
        self.tested_per_day.append(0)
        self.hospitalization_per_day.append(0)
        self.critical_per_day.append(0)
        self.deaths_per_day.append(0)

        # mobility
        M, G, B, O, R, EM = self.compute_mobility()
        self.mobility.append(M)
        self.expected_mobility.append(EM)

        # risk model
        prec, lift, recall = self.compute_risk_precision(daily=True)
        self.risk_precision_daily.append((prec, lift, recall))
        self.recommended_levels_daily.append([G, B, O, R])
        self.risk_values.append([(h.risk, h.is_exposed or h.is_infectious, h.test_result, len(h.symptoms) == 0) for h in self.city.humans])
        row = []
        for h in self.city.humans:
            row.append({
                "infection_timestamp": h.infection_timestamp,
                "n_infectious_contacts": h.n_infectious_contacts,
                "risk": h.risk,
                "risk_level": h.risk_level,
                "rec_level": h.rec_level,
                "state": h.state.index(1),
                "test_result": h.test_result,
                "n_symptoms": len(h.symptoms),
                "symptom_severity": self.compute_severity(h.reported_symptoms),
                "name": h.name,
                "dead": h.is_dead,
                "reported_test_result": h.reported_test_result,
                "n_reported_symptoms": len(h.reported_symptoms),
            })

        self.human_monitor[self.env.timestamp.date()-datetime.timedelta(days=1)] = row

        #
        self.avg_infectiousness_per_day.append(np.mean([h.infectiousness for h in self.city.humans]))

<<<<<<< HEAD
=======
        # if len(self.city.humans) > 5000:
            # self.dump_metrics()

    def compute_severity(self, symptoms):
        severity = 0
        for s in symptoms:
            if "extremely-severe" == s:
                severity = 4
            elif "severe" == s and severity < 4:
                severity = 3
            elif "moderate" == s and severity < 3:
                severity = 2
            elif "mild" == s and severity < 2:
                severity = 1
        return severity

>>>>>>> 975d0c37
    def compute_mobility(self):
        """
        [summary]

        Returns:
            [type]: [description]
        """
        EM, M, G, B, O, R= 0, 0, 0, 0, 0, 0
        for h in self.city.humans:
            G += h.rec_level == 0
            B += h.rec_level == 1
            O += h.rec_level == 2
            R += h.rec_level == 3
            M +=  1.0 * (h.rec_level == 0) + 0.8 * (h.rec_level == 1) + \
                    0.20 * (h.rec_level == 2) + 0.05 * (h.rec_level == 3) + 1*(h.rec_level==-1)

            EM += (1-h.risk) # proxy for mobility
        return M, G, B, O, R, EM/len(self.city.humans)

    def compute_risk_precision(self, daily=True, until_days=None):
        """
        [summary]

        Args:
            daily (bool, optional): [description]. Defaults to True.
            threshold (float, optional): [description]. Defaults to 0.5.
            until_days ([type], optional): [description]. Defaults to None.

        Returns:
            [type]: [description]
        """
        if daily:
            all = [(h.risk, h.is_exposed or h.is_infectious) for h in self.city.humans]
            no_test = [(h.risk, h.is_exposed or h.is_infectious) for h in self.city.humans if h.test_result != "positive"]
            no_test_symptoms = [(h.risk, h.is_exposed or h.is_infectious) for h in self.city.humans if h.test_result != "positive" and len(h.symptoms) == 0]
        else:
            all = [(x[0],x[1]) for daily_risk_values in self.risk_values[:until_days] for x in daily_risk_values]
            no_test = [(x[0], x[1]) for daily_risk_values in self.risk_values[:until_days] for x in daily_risk_values if not x[2]]
            no_test_symptoms = [(x[0], x[1]) for daily_risk_values in self.risk_values[:until_days] for x in daily_risk_values if not x[2] and x[3]]

        top_k = [0.01, 0.03, 0.05, 0.10]
        total_infected = 1.0*sum(1 for x,y in all if y)
        all = sorted(all, key=lambda y:-y[0])
        no_test = sorted(no_test, key=lambda y:-y[0])
        no_test_symptoms = sorted(no_test_symptoms, key = lambda y:-y[0])

        lift = [[], [], []]
        top_k_prec = [[],[],[]]
        recall =[]
        idx = 0
        for type in [all, no_test, no_test_symptoms]:
            for k in top_k:
                xy = type[:math.ceil(k * len(type))]
                pred = 1.0*sum(1 for x,y in xy if y)

                # precision
                if len(xy):
                    top_k_prec[idx].append(pred/len(xy))
                else:
                    # happens when the population size is too small.
                    warnings.warn(f"population size {len(all)} too small to compute top-{k} precision for {len(xy)} people.", RuntimeWarning)
                    top_k_prec[idx].append(-1)
                # lift
                if total_infected:
                    lift[idx].append(pred/(k*total_infected))
                else:
                    lift[idx].append(0) # FIXME: it might not be correct definition for Lift

            z = sum(1 for x,y in type if y)
            recall.append(0)
            if z:
                recall[-1] = 1.0*sum(1 for x,y in type if y)/z
            idx += 1
        return top_k_prec, lift, recall

    def track_humans(self, hd: typing.Dict, current_timestamp: datetime.datetime):
        for name, h in hd.items():
            order_1_contacts = h.contact_book.get_contacts(hd)
            self.risk_attributes.append({
                "has_app": h.has_app,
                "risk": h.risk,
                "risk_level": h.risk_level,
                "rec_level": h.rec_level,
                "exposed": h.is_exposed,
                "infectious": h.is_infectious,
                "symptoms": len(h.symptoms),
                "test": h.test_result,
                "recovered": h.is_removed,
                "timestamp": self.env.timestamp,
                "test_recommended": h._test_recommended,
                "name": h.name,
                "order_1_is_exposed": any([c.is_exposed for c in order_1_contacts]),
                "order_1_is_infectious": any([c.is_infectious for c in order_1_contacts]),
                "order_1_is_presymptomatic": any([c.is_infectious and
                                                  len(c.symptoms) == 0 for c in order_1_contacts]),
                "order_1_is_symptomatic": any([c.is_infectious and
                                               len(c.symptoms) > 0 for c in order_1_contacts]),
                "order_1_is_tested": any([c.test_result == "positive" for c in order_1_contacts]),
            })
        if self.keep_full_human_copies:
            assert self.collection_client is not None
            human_backups = copy_obj_array_except_env(hd)
            for name, human in human_backups.items():
                human_id = int(name.split(":")[-1]) - 1
                current_day = (current_timestamp - self.city.start_time).days
                self.collection_client.write(current_day, current_timestamp.hour, human_id, human)
            # @@@@@ TODO: do something with location backups
            # location_backups = copy_obj_array_except_env(self.city.get_all_locations())

    def track_app_adoption(self):
        self.adoption_rate = sum(h.has_app for h in self.city.humans) / self.n_people
        print(f"adoption rate: {100*self.adoption_rate:3.2f}%")
        self.human_has_app = set([h.name for h in self.city.humans if h.has_app])

    def track_covid_properties(self, human):
        """
        [summary]

        Args:
            human ([type]): [description]
        """
        n, avg = self.covid_properties['incubation_days']
        self.covid_properties['incubation_days'] = (n+1, (avg*n + human.incubation_days)/(n+1))

        n, avg = self.covid_properties['recovery_days']
        self.covid_properties['recovery_days'] = (n+1, (avg*n + human.recovery_days)/(n+1))

        n, avg = self.covid_properties['infectiousness_onset_days']
        self.covid_properties['infectiousness_onset_days'] = (n+1, (n*avg +human.infectiousness_onset_days)/(n+1))

    def track_hospitalization(self, human, type=None):
        """
        [summary]

        Args:
            human ([type]): [description]
            type ([type], optional): [description]. Defaults to None.
        """
        self.hospitalization_per_day[-1] += 1
        if type == "icu":
            self.critical_per_day[-1] += 1

    def track_deaths(self):
        """
        Keeps count of deaths per day.
        Args:
            human (covid19sim.human.Human): `human` who died`
        """
        self.deaths_per_day[-1] += 1

    def track_infection(self, type, from_human, to_human, location, timestamp, p_infection):
        """
        Called every time someone is infected either by other `Human` or through envrionmental contamination.

        Args:
            type (str): Type of transmissions, i.e., human or environmental.
            from_human (Human): `Human` who infected to_human
            to_human (Human): `Human` who got infected
            location (Location): `Location` where the even took place.
            timestamp (datetime.datetime): time at which this event took place.
            p_infection: the probability of infection threshold that passed.
        """
        for i, (l,u) in enumerate(self.age_bins):
            if from_human and l <= from_human.age <= u:
                from_bin = i
            if l <= to_human.age <= u:
                to_bin = i

        self.cases_per_day[-1] += 1
        self.infection_monitor.append({
            "from": None if not type=="human" else from_human.name,
            "from_risk":  None if not type=="human" else from_human.risk,
            "from_risk_level": None if not type=="human" else from_human.risk_level,
            "from_rec_level": None if not type=="human" else from_human.rec_level,
            "from_infection_timestamp": None if not type=="human" else from_human.infection_timestamp,
            "from_is_asymptomatic": None if not type=="human" else from_human.is_asymptomatic,
            "from_has_app": None if not type == "human" else from_human.has_app,
            "to": to_human.name,
            "to_risk": to_human.risk,
            "to_risk_level": to_human.risk_level,
            "to_rec_level": to_human.rec_level,
            "infection_date": timestamp.date(),
            "infection_timestamp":timestamp,
            "to_is_asymptomatic": to_human.is_asymptomatic,
            "to_has_app": to_human.has_app,
            "location_type": location.location_type,
            "location": location.name,
            "p_infection": p_infection,
        })

        if type == "human":
            self.contacts["human_infection"][from_human.age, to_human.age] += 1
            self.contacts["location_human_infection"][location.location_type][from_human.age, to_human.age] += 1

            delta = timestamp - from_human.infection_timestamp
            self.infection_graph.add_node(from_human.name, bin=from_bin, time=from_human.infection_timestamp)
            self.infection_graph.add_node(to_human.name, bin=to_bin, time=timestamp)
            self.infection_graph.add_edge(from_human.name, to_human.name,  timedelta=delta)

            # Keep records of the infection so that serial intervals
            # can be registered when symptoms appear
            # Note: We need a bidirectional record (to/from), because we can't
            # anticipate which (to or from) will manifest symptoms first
            self.serial_interval_book_to[to_human.name][from_human.name] = (to_human, from_human)
            self.serial_interval_book_from[from_human.name][to_human.name] = (to_human, from_human)

            if from_human.is_asymptomatic:
                self.r_0['asymptomatic']['infection_count'] += 1
                self.r_0['asymptomatic']['humans'].add(from_human.name)
            elif not from_human.is_asymptomatic and not from_human.is_incubated:
                self.r_0['presymptomatic']['infection_count'] += 1
                self.r_0['presymptomatic']['humans'].add(from_human.name)
            else:
                self.r_0['symptomatic']['infection_count'] += 1
                self.r_0['symptomatic']['humans'].add(from_human.name)

            self.r_0[location.location_type]['infection_count'] += 1
            self.r_0[location.location_type]['humans'].add(from_human.name)

        else:
            self.n_env_infection += 1
            self.contacts["env_infection"][to_bin] += 1
            self.contacts["location_env_infection"][location.location_type][to_bin] += 1
            self.infection_graph.add_node(to_human.name, bin=to_bin, time=timestamp)
            self.infection_graph.add_edge(-1, to_human.name,  timedelta="")

    def track_update_messages(self, from_human, to_human, payload):
        """ Track which update messages are sent and when (used for plotting) """
        if self.infection_graph.has_edge(from_human.name, to_human.name):
            reason = payload['reason']
            assert reason in ['unknown', 'contact'], "improper reason for sending a message"
            model = self.city.conf.get("RISK_MODEL")
            count = self.infector_infectee_update_messages[from_human.name][to_human.name][self.env.timestamp][reason].get('count', 0)
            x = {'method':model, 'new_risk_level':payload['new_risk_level'], 'count':count+1}
            self.infector_infectee_update_messages[from_human.name][to_human.name][self.env.timestamp][reason] = x
        else:
            old_max_risk_level = self.to_human_max_msg_per_day[to_human.name][self.env.timestamp.date()]
            self.to_human_max_msg_per_day[to_human.name][self.env.timestamp.date()] = max(old_max_risk_level, payload['new_risk_level'])

    def track_symptoms(self, human=None, count_all=False):
        """
        Keeps a set of symptoms experienced by `Human` until it stops experiencing them.
        It is called from `self.update_symptoms` from `Human`.
        When the symptoms are empty, it adds them to the counter.

        attributes used:
            self.symptoms_set (dict (dict (set))):
                Maps reason of symptoms, i.e., covid, cold, flu, etc. or all  to a set for each human.
                When the symptoms are over, human is deleted from the this dictionary.
                Upon deletion, symptoms count are noted in `self.symptoms`

            self.symptoms (dict(dict(int))):
                It keeps the frequency of symptoms once the human's symptoms are finished.

        Args:
            human (Human, optional): `Human` object. Defaults to None.
            count_all (bool, optional): clears up self.symptoms_set to add the count of symptoms to self.symptoms.
                                        It is used at the end of simulation to aggregate information.
                                        destroys self.symptoms_set to avoid any errors.
        """
        if count_all:
            for human in self.symptoms_set['covid']:
                self.symptoms['covid']['n'] += 1
                for s in self.symptoms_set['covid'][human]:
                    self.symptoms['covid'][s] += 1

            for human in self.symptoms_set['all']:
                self.symptoms['all']['n'] += 1
                for s in self.symptoms_set['all'][human]:
                    self.symptoms['all'][s] += 1

            delattr(self, "symptoms_set")
            return

        if human.covid_symptoms:
            self.symptoms_set['covid'][human.name].update(human.covid_symptoms)
        else:
            if human.name in self.symptoms_set['covid']:
                self.symptoms['covid']['n'] += 1
                for s in self.symptoms_set['covid'][human.name]:
                    self.symptoms['covid'][s] += 1
                self.symptoms_set['covid'].pop(human.name)

        if human.all_symptoms:
            self.symptoms_set['all'][human.name].update(human.all_symptoms)
        else:
            if human.name in self.symptoms_set['all']:
                self.symptoms['all']['n'] += 1
                for s in self.symptoms_set['all'][human.name]:
                    self.symptoms['all'][s] += 1
                self.symptoms_set['all'].pop(human.name)


    def track_tested_results(self, human):
        """
        Keeps count of tests on a particular day. It is called every time someone is tested.
        NOTE: it is assumed to be called at the time of test, and due to the delay in time to result
        the function increments the count of tests on future dates.

        attributes used : self.test_monitor, self.test_results_per_day

        Args:
            human (Human): `Human` who got tested
            test_result (str): "positive" or "negative"
            test_type (str): type of test administered to `Human`
        """

        test_result_arrival_time = human.test_time + datetime.timedelta(days=human.time_to_test_result)
        test_result_arrival_date = test_result_arrival_time.date()
        self.test_results_per_day[test_result_arrival_date][human.hidden_test_result] += 1
        self.tested_per_day[-1] += 1
        self.test_monitor.append({
            "name": human.name,
            "symptoms": list(human.symptoms),
            "test_time": human.test_time,
            "result_time": test_result_arrival_time,
            "test_type": human.test_type,
            "test_result": human.hidden_test_result,
        })

    def compute_test_statistics(self, logfile=False):
        """

        """
        tests_per_human = Counter([m["name"] for m in self.test_monitor])
        max_tests_per_human = max(tests_per_human.values(), default=0)

        # percent of population tested
        n_tests = len(self.test_monitor)
        n_people = len(self.city.humans)
        percent_tested = 1.0 * n_tests/n_people
        daily_percent_test_results = [sum(x.values())/n_people for x in self.test_results_per_day.values()]
        proportion_infected = sum(not h.is_susceptible for h in self.city.humans)/n_people

        # positivity rate
        n_positives = sum(x["positive"] for x in self.test_results_per_day.values())
        n_negatives = sum(x["negative"] for x in self.test_results_per_day.values())
        positivity_rate = n_positives/(n_positives + n_negatives + 1e-6)

        # symptoms | tests
        # count of humans who has symptom x given a test was administered
        test_given_symptoms_statistics = Counter([s for tm in self.test_monitor for s in tm["symptoms"]])
        positive_test_given_symptoms = Counter([s for tm in self.test_monitor for s in tm["symptoms"] if tm['test_result'] == "positive"])
        negative_test_given_symptoms = Counter([s for tm in self.test_monitor for s in tm["symptoms"] if tm['test_result'] == "negative"])

        # new infected - tests (per day)
        infected_minus_tests_per_day = [x - y for x,y in zip(self.e_per_day, self.tested_per_day)]

        log("\n######## COVID Testing Statistics #########", logfile)
        log(f"Proportion infected : {100*proportion_infected: 2.3f}%", logfile)
        log(f"Positivity rate: {100*positivity_rate: 2.3f}%", logfile)
        log(f"Total Tests: {n_positives + n_negatives} Total positive tests: {n_positives} Total negative tests: {n_negatives}", logfile)
        log(f"Maximum tests given to an individual: {max_tests_per_human}", logfile)
        log(f"Proportion of population tested until end: {100 * percent_tested: 4.3f}%", logfile)
        log(f"Proportion of population tested daily Avg: {100 * np.mean(daily_percent_test_results): 4.3f}%", logfile)
        log(f"Proportion of population tested daily Max: {100 * max(daily_percent_test_results, default=0): 4.3f}%", logfile)
        log(f"Proportion of population tested daily Min: {100 * min(daily_percent_test_results, default=0): 4.3f}%", logfile)
        # log(f"infected - tests daily Avg: {np.mean(infected_minus_tests_per_day): 4.3f}", logfile)

        log(f"P(tested | symptoms = x), where x is ", logfile)
        for x in [EXTREMELY_SEVERE, SEVERE, MODERATE, MILD]:
            # total number of humans who has symptom x
            n_humans_who_experienced_symptom_x = self.symptoms["all"][x]
            if n_humans_who_experienced_symptom_x:
                p = min(test_given_symptoms_statistics[x]/n_humans_who_experienced_symptom_x, 1)
                log(f"    {x} {p: 3.3f}", logfile)

        test_given_symptoms_statistics = normalize_counter(test_given_symptoms_statistics, normalizer=n_tests)
        print_dict("P(symptoms = x | tested), where x is", test_given_symptoms_statistics, is_sorted="desc", logfile=logfile, top_k=10)

        # positive_test_given_symptoms = normalize_counter(positive_test_given_symptoms, normalizer=n_tests)
        # print_dict("P(symptoms = x | test is +), where x is", positive_test_given_symptoms, is_sorted="desc", logfile=logfile)

    def track_recovery(self, n_infectious_contacts, duration):
        """
        [summary]

        Args:
            n_infectious_contacts ([type]): [description]
            duration ([type]): [description]
        """
        self.n_infectious_contacts += n_infectious_contacts
        self.avg_infectious_duration = (self.n_recovery * self.avg_infectious_duration + duration) / (self.n_recovery + 1)
        self.n_recovery += 1

        n, total = self.recovered_stats[-1]
        self.recovered_stats[-1] = [n+1, total + n_infectious_contacts]

    def track_mobility(self, current_activity, next_activity, human):
        """
        Aggregates information about mobility pattern of humans. Following information is being aggregated -
            1. transition_probabilities from one location type to another on weekends and weekdays
            2. fraction of day spent doing a certain activity on weekends or weekdays
            3. statistics on group size of "socialize" activities
            4. fraction of time "socialize" activity took place at a location_type

        Args:
            current_activity (covid19sim.utils.mobility_planner.Activity): [description]
            next_activity (covid19sim.utils.mobility_planner.Activity): [description]
            human (covid19sim.human.Human): human for which sleep schedule needs to be added.
        """
        if not (self.conf['track_all'] or self.conf['track_mobility']) or current_activity is None:
            return

        # forms a transition probability on weekdays and weekends
        type_of_day = ['weekday', 'weekend'][self.env.is_weekend]
        from_location = current_activity.location.location_type
        to_location = current_activity.location.location_type
        self.transition_probability[type_of_day][from_location][to_location] += 1

        # proportion of day spend in activity.name broken down by age groups
        n, avg = self.day_fraction_spent_activity[type_of_day][current_activity.name]
        m = current_activity.duration / SECONDS_PER_DAY
        self.day_fraction_spent_activity[type_of_day][current_activity.name] = (n+1, (n*avg + m)/(n+1))

        # histogram of number of people with whom socialization happens
        if next_activity.name == "socialize":
            self.socialize_activity_data['group_size'].push(len(next_activity.rsvp))
            self.socialize_activity_data["location_frequency"][next_activity.location.location_type] += 1
            self.socialize_activity_data["start_time"].push(_get_seconds_since_midnight(next_activity.start_time))

        # if "-cancel-" not in next_activity.append_name and next_activity.prepend_name == "":
        #     self.start_time_activity[next_activity.name].push(_get_seconds_since_midnight(next_activity.start_time))

        self.activity_attributes["end_time"][next_activity.name].push(_get_seconds_since_midnight(next_activity.end_time))
        self.activity_attributes["duration"][next_activity.name].push(next_activity.duration)

    def track_mixing(self, human1, human2, duration, distance_profile, timestamp, location, interaction_type, contact_condition):
        """
        Stores counts and statistics to generate various aspects of contacts and social mixing.
        Following are being tracked -
            1. (symmetric matrix) Mean daily contacts between two age groups broken down by location and type of interaction ("known", "all", "within_contact_condition")
            2. (asymmetric matrix) Mean daily contacts per person in two age groups (asymmetric) broken down by location and type of interaction ("known", "all", "within_contact_condition")
            3. (symmetric matrix) Mean duration of contacts between two age groups (symmetric) broken down by location and type of interaction ("known", "all", "within_contact_condition")
            4. (asymmetric matrix) Mean duration of contacts per person in two age groups (asymmetric) broken down by location and type of interaction ("known", "all", "within_contact_condition")
            5. (1D array) Mean daily contacts per age group on weekdays and weekends for each location type (only for "known" contacts)
            6. (1D array) Mean daily contact duration per age group on weekdays and weekends for each location type (only for "known" contacts)
            7. (scalar) Mean daily contact per person per day for each location type (only for "known" contacts)
            8. (scalar) Mean daily contact duration per person per day for each location type(only for "known" contacts)
            9. (histogram) counts of encounter distance in bins of 10 cms for each location type and interaction type ("known", "all", "within_contact_condition")
            10.(histogram) counts of encounter duration in bins of 1 min for each location type and interaction type ("known", "all", "within_contact_condition")
            11. TODO: Clean Up. (list of strings) Records distance terms related to encounters i.e. packing term, social distancing distance, and total distance

        NOTE: These values are aggregated every simulation day. At the end of the simulation one needs to call this function with all arguments as None to perform updates.

        Args:
            human1 (covid19sim.human.Human): one of the two `human`s involved in the encounter.
            human2 (covid19sim.human.Human): other of the two `human`s involved in the encounter
            duration (float): time duration got which this encounter took place (seconds)
            distance_profile (covid19sim.locations.location.DistanceProfile): distance from which these two humans met (cms)
            timestamp (datetime.datetime): timestamp at which this event took place
            location (Location): `Location` where this encounter took place
            interaction_type (string): type of interaction i.e. "known" or "unknown". We keep track of "known" contacts and "all" contacts (that combines "known" and "unknown")
            contact_condition (bool): whether the encounter was within the contact conditions for infection to happen
        """
        if not (self.conf['track_all'] or self.conf['track_mixing']):
            return

        update_only = False
        if human1 is None or human2 is None:
            update_only = True

        day = timestamp.date()
        last_day = self.last_day['social_mixing']
        # compute averages and reset the values
        if  last_day != day or update_only:

            # everything related to contact matrices
            for interaction_type in self.contact_matrices.keys():
                for location_type in LOCATION_TYPES_TO_TRACK_MIXING:
                    C = self.contact_matrices[interaction_type][location_type]
                    D = self.contact_duration_matrices[interaction_type][location_type]

                    # number of contacts per age group
                    # mean daily contacts per age group (symmetric matrix)
                    n, M = C['avg_daily']
                    C['avg_daily'] = (n+1, (n*M + C['total'])/(n+1))

                    # /!\ Storing number of people per age group might lead to memory problems. It might not be sutiable for larger simulations.
                    # mean daily contacts per person in an age group (similar to survey matrices)
                    n, M = C['unique_avg_daily']
                    n_people = np.zeros_like(M)
                    for i, j in C['n_people'].keys():
                        n_people[i, j] = len(C['n_people'][(i,j)])

                    # number of unique people age group i met in a day = n_people[i, :].sum()
                    # number of unique people in age group i = n_people[:, i].sum()
                    # number of unique people age group i met in an age group j = n_people[i, j] (NOTE: the difference wrt C['n_people'])
                    # we follow the same convention of i,j==> j reporting about i so we take transpose here.
                    C['unique_avg_daily'] = (n+1, (n*M + n_people.transpose()) / (n+1))

                    n, M = C['avg']
                    m = np.zeros_like(C['total'])
                    np.divide(C['total'], n_people, where=(n_people!=0), out=m)
                    C['avg'] = (n+1, (n*M + m)/(n+1))

                    # mean duration per contact (minutes) (symmetric matrix)
                    n, M = D['avg_daily']
                    D['avg_daily'] = (n+1, (n*M + D['total'])/(n+1))

                    # mean duration per contact per person (minutes) (similar to survey matrices)
                    n, M = D['avg']
                    m = np.zeros_like(D['total'])
                    np.divide(D['total'], n_people, where=(n_people!=0), out=m)
                    D['avg'] = (n+1, (n*M + m)/(n+1))

                    # mean dailies per age group or otherwise for "known" contacts only. This is what is available via surveys.
                    if interaction_type == "known":
                        # mean weekday and weekend contact/contact duration per age group is only recorded for "known" contacts.
                        type_of_day = ['weekday', 'weekend'][last_day.weekday() >= 5]
                        n, Da = self.mean_daily_contact_duration_per_agegroup[type_of_day][location_type]
                        n, Ca = self.mean_daily_contacts_per_agegroup[type_of_day][location_type]

                        ## total for yesterday's contacts per age group
                        contacts_per_agegroup = C["total"].sum(axis=0)
                        contact_duration_per_agegroup = D["total"].sum(axis=0)
                        n_unique_people_per_agegroup = n_people.sum(axis=0)

                        # update averages
                        m = np.zeros_like(contacts_per_agegroup)
                        np.divide(contacts_per_agegroup, n_unique_people_per_agegroup, where=(n_unique_people_per_agegroup!=0), out=m)
                        self.mean_daily_contacts_per_agegroup[type_of_day][location_type] = (n+1, (n * Ca + m)/(n+1))

                        m = np.zeros_like(contact_duration_per_agegroup)
                        np.divide(contact_duration_per_agegroup, n_unique_people_per_agegroup, where=(n_unique_people_per_agegroup!=0), out=m)
                        self.mean_daily_contact_duration_per_agegroup[type_of_day][location_type] = (n+1, (n * Da + m)/(n+1))

                        # mean daily contacts
                        n, d = self.mean_daily_contact_duration[type_of_day][location_type]
                        n, c = self.mean_daily_contacts[type_of_day][location_type]
                        total_contacts = C["total"].sum() / 2
                        total_contact_duration = D["total"].sum() / 2
                        total_unique_people = n_people.sum() / 2

                        m = total_contact_duration / total_unique_people if total_unique_people else 0.0
                        self.mean_daily_contact_duration[type_of_day][location_type] = (n+1, (d*n + m) / (n+1))

                        m = total_contacts / total_unique_people if total_unique_people else 0.0
                        self.mean_daily_contacts[type_of_day][location_type] = (n+1, (c*n + m) / (n+1))

                    # reset the matrices for counting the next day's events
                    C['total'] = np.zeros((len(AGE_BIN_WIDTH_5), len(AGE_BIN_WIDTH_5)))
                    C['n_people'] = defaultdict(lambda : set())
                    D['total'] = np.zeros((len(AGE_BIN_WIDTH_5), len(AGE_BIN_WIDTH_5)))

            self.outside_daily_contacts.append(1.0 * self.n_outside_daily_contacts/len(self.city.humans))
            self.n_outside_daily_contacts = 0
            self.last_day['social_mixing'] = day

        if update_only:
            return

        # record the values
        human1_type_of_place = _get_location_type_to_track_mixing(human1, location)
        human2_type_of_place = _get_location_type_to_track_mixing(human2, location)

        i = human1.age_bin_width_5.index
        j = human2.age_bin_width_5.index

        # everything related to the contact matrices is recorded here
        interaction_types = ["all"]
        if interaction_type == "known":
            interaction_types.append("known")
        if contact_condition:
            interaction_types.append("within_contact_condition")

        for interaction_type in interaction_types:
            for location_type in ['all', human1_type_of_place, human2_type_of_place]:
                C = self.contact_matrices[interaction_type][location_type]
                D = self.contact_duration_matrices[interaction_type][location_type]

                C['total'][i, j] += 1
                C['total'][j, i] += 1
                # in surveys, ij ==> j is the participant and i is the reported contact
                C['n_people'][(j,i)].add(human1.name) # i reports about j; len of this set is number of unique people in i that met j
                C['n_people'][(i,j)].add(human2.name) # j reports about i
                D['total'][i,j] += duration
                D['total'][j,i] += duration

                # Note that the use of math.ceil makes the upper limit inclusive.
                # record distance profile/frequency counts (per 10 cms). It keeps counts for (distance_category - 10,  distance_category].
                distance_category = 10 * math.ceil(distance_profile.distance / 10)
                Cp = self.contact_distance_profile[interaction_type][location_type]
                Cp[distance_category] = Cp.get(distance_category, 0) + 1

                # record duration profile/frequency counts (per 1 min)
                duration_category = math.ceil(duration)
                Dp = self.contact_duration_profile[interaction_type][location_type]
                Dp[duration_category] = Dp.get(duration_category, 0) + 1

            # replacement of track_encounter_distance.
            # TODO: Clean Up. How exactly is this being used?
            packing_term = distance_profile.packing_term
            encounter_term = distance_profile.encounter_term
            social_distancing_term = distance_profile.social_distancing_term
            distance = distance_profile.distance
            if contact_condition:
                str = 'B\t{}\t{}\t{}\t{}'.format(packing_term, encounter_term, social_distancing_term, distance)
            else:
                type = "A\t1" if distance == packing_term else "A\t0"
                str = '{}\t{}\t{}\t{}\t{}\t{}'.format(type, location, packing_term, encounter_term, social_distancing_term, distance)
            self.encounter_distances.append(str)

            if human1.location != human1.household:
                self.n_outside_daily_contacts += 1

    def track_bluetooth_communications(self, human1, human2, timestamp):
        """
        Keeps track of mean daily unique bluetooth encounters between two age groups.
        It is used to visualize the subset of contacts that are captured by bluetooth communication.
        Compare it with `self.contact_matrices["all"][location_type]["avg_daily"]`.

        Args:
            human1 (covid19sim.human.Human): one of the two `human`s involved in an bluetooth exchange
            human2 (covid19sim.human.Human): other of the two `human`s involved in an bluetooth exchange
            timestamp (datetime.datetime): timestamp when this exchange took place
        """
        if not (self.conf['track_all'] or self.conf['track_bluetooth_communications']):
            return

        assert human1.has_app and human2.has_app, "tracking bluetooth communications for human who doesn't have an app"

        update_only = False
        if human1 is None or human2 is None:
            update_only = True

        day = timestamp.date()
        # compute average and reset
        if self.last_day['bluetooth_communications']  != day or update_only:
            for location_type in LOCATION_TYPES_TO_TRACK_MIXING:
                B = self.bluetooth_contact_matrices[location_type]
                n, M = B['avg_daily']
                B['avg_daily'] = (n+1, (n*M + B['total'])/(n+1))

                # reset values
                B['total'] = np.zeros((len(AGE_BIN_WIDTH_5), len(AGE_BIN_WIDTH_5)))
            self.last_day['bluetooth_communications'] = day

        if update_only:
            return

        # record the new values
        type_of_place = _get_location_type_to_track_mixing(location)
        i = human1.age_bin_width_5.index
        j = human2.age_bin_width_5.index
        for location_type in ['all', type_of_place]:
            B = self.bluetooth_contact_matrices[location_type]
            B['total'][i, j] += 1
            B['total'][j, i] += 1

    def get_contact_data(self):
        """
        Removes references to `Human` objects from all the contact related dictionaries.

        Returns:
            (dict): keys are names of the metrics, and values are the cleaned metrics
        """
        # contact matrices
        cm = {}
        for key0, value0 in self.contact_matrices.items():
            cm[key0] = {}
            for key1, value1 in value0.items():
                value1.pop("n_people")
                value1.pop("total")
                cm[key0][key1] = value1

        # contact duration matrices
        cdm = {}
        for key0, value0 in self.contact_duration_matrices.items():
            cdm[key0] = {}
            for key1, value1 in value0.items():
                value1.pop("total")
                cdm[key0][key1] = value1

        # bluetooth contact matrices
        bcm = {}
        for key0, value0 in self.bluetooth_contact_matrices.items():
            bcm[key0] = {}
            for key1, value1 in value0.items():
                value1.pop("total")
                bcm[key0][key1] = value1

        return {
            "contact_matrices": cm,
            "contact_duration_matrices": cdm,
            "bluetooth_contact_matrices": bcm,
            "mean_daily_contacts_per_agegroup":self.mean_daily_contacts_per_agegroup,
            "mean_daily_contact_duration_per_agegroup": self.mean_daily_contact_duration_per_agegroup,
            "mean_daily_contacts": self.mean_daily_contacts,
            "mean_daily_contact_duration": self.mean_daily_contact_duration,
            "contact_distance_profile": self.contact_distance_profile,
            "contact_duration_profile": self.contact_duration_profile,
        }

    def track_p_infection(self, infection, p_infection, viral_load):
        """
        Keeps track of attributes related to infection to be used for calculating
        probability of transmission.
        """
        self.p_infection.append([infection, p_infection, viral_load])

    def compute_probability_of_transmission(self):
        """
        If X interactions qualify as close contact and Y of them resulted in an infection,
        probability of transmission is defined as Y/X
        """
        total_infections = sum(x[0] for x in self.p_infection)
        total_contacts = len(self.p_infection)
        return 0 if total_contacts == 0 else total_infections / total_contacts

    def compute_effective_contacts(self, since_intervention=True):
        """
        Effective contacts are those that qualify to be within contact_condition in `Human.at`.
        These are major candidates for infectious contacts.
        """
        all_effective_contacts = 0
        all_contacts = 0
        for human in self.city.humans:
            all_effective_contacts += human.effective_contacts
            all_contacts += human.num_contacts

        days = self.conf['simulation_days']
        if since_intervention and self.conf['INTERVENTION_DAY'] > 0 :
            days = self.conf['simulation_days'] - self.conf['INTERVENTION_DAY']

        # recover GLOBAL_MOBILITY_SCALING_FACTOR
        scale_factor = 0 if all_contacts == 0 else all_effective_contacts / all_contacts

        return all_effective_contacts / (days * self.n_people), scale_factor

    def write_metrics(self):
        """
        Writes various metrics to `self.logfile`. Prints them if `self.logfile` is None.
        """

        log("\n######## COVID PROPERTIES #########", self.logfile)
        log(f"Avg. incubation days {self.covid_properties['incubation_days'][1]: 5.2f}", self.logfile)
        log(f"Avg. recovery days {self.covid_properties['recovery_days'][1]: 5.2f}", self.logfile)
        log(f"Avg. infectiousnes onset days {self.covid_properties['infectiousness_onset_days'][1]: 5.2f}", self.logfile)

        log("\n######## COVID SPREAD #########", self.logfile)
        x = 0
        if len(self.infection_monitor) > 0:
            x = 1.0*self.n_env_infection/len(self.infection_monitor)
        log(f"human-human transmissions {len(self.infection_monitor)}", self.logfile )
        log(f"environment-human transmissions {self.n_env_infection}", self.logfile )
        log(f"environmental transmission ratio {x:5.3f}", self.logfile )
        log(f"Generation times {self.get_generation_time()} ", self.logfile)


        log("******** R0 *********", self.logfile)
        if self.r_0['asymptomatic']['infection_count'] > 0:
            x = 1.0 * self.r_0['asymptomatic']['infection_count']/len(self.r_0['asymptomatic']['humans'])
        else:
            x = 0.0
        log(f"Asymptomatic R0 {x}", self.logfile)

        if self.r_0['presymptomatic']['infection_count'] > 0:
            x = 1.0 * self.r_0['presymptomatic']['infection_count']/len(self.r_0['presymptomatic']['humans'])
        else:
            x = 0.0
        log(f"Presymptomatic R0 {x}", self.logfile)

        if self.r_0['symptomatic']['infection_count'] > 0 :
            x = 1.0 * self.r_0['symptomatic']['infection_count']/len(self.r_0['symptomatic']['humans'])
        else:
            x = 0.0
        log(f"Symptomatic R0 {x}", self.logfile )

        log("******** Transmission Ratios *********", self.logfile)
        total = sum(self.r_0[x]['infection_count'] for x in ['symptomatic','presymptomatic', 'asymptomatic'])
        total += self.n_env_infection

        total += 1e-6 # to avoid ZeroDivisionError
        x = self.r_0['asymptomatic']['infection_count']
        log(f"% asymptomatic transmission {100*x/total :5.2f}%", self.logfile)

        x = self.r_0['presymptomatic']['infection_count']
        log(f"% presymptomatic transmission {100*x/total :5.2f}%", self.logfile)

        x = self.r_0['symptomatic']['infection_count']
        log(f"% symptomatic transmission {100*x/total :5.2f}%", self.logfile)

        log("******** R0 LOCATIONS *********", self.logfile)
        for loc_type, v in self.r_0.items():
            if loc_type in ['asymptomatic', 'presymptomatic', 'symptomatic']:
                continue
            if v['infection_count']  > 0:
                x = 1.0 * v['infection_count']/len(v['humans'])
                log(f"{loc_type} R0 {x}", self.logfile)

        log("\n######## SYMPTOMS #########", self.logfile)
        self.track_symptoms(count_all=True)
        total = self.symptoms['covid']['n']
        tmp_s = {}
        for s,v in self.symptoms['covid'].items():
            if s == 'n':
                continue
            tmp_s[s] = v/total
        print_dict("P(symptoms = x | covid patient), where x is", tmp_s, is_sorted="desc", top_k=10, logfile=self.logfile)

        total = self.symptoms['all']['n']
        tmp_s = {}
        for s,v in self.symptoms['covid'].items():
            if s == 'n':
                continue
            tmp_s[s] = v/total
        print_dict("P(symptoms = x | human had some sickness e.g. cold, flu, allergies, covid), where x is", tmp_s, is_sorted="desc", top_k=10, logfile=self.logfile)


        log("\n######## CONTACT PATTERNS #########", self.logfile)
        str_to_print = "weekday - "
        for location_type in LOCATION_TYPES_TO_TRACK_MIXING:
            x = self.mean_daily_contacts["weekday"][location_type][1]
            str_to_print += f"| {location_type}: {x:2.3f}"
        log(str_to_print, self.logfile)

        str_to_print = "weekend - "
        for location_type in LOCATION_TYPES_TO_TRACK_MIXING:
            x = self.mean_daily_contacts["weekend"][location_type][1]
            str_to_print += f"| {location_type}: {x:2.3f}"
        log(str_to_print, self.logfile)

        log("\n######## MOBILITY STATISTICS #########", self.logfile)
        activities = ["work", "socialize", "grocery", "exercise", "idle", "sleep"]

        log("Proportion of day spent in activities - ", self.logfile)
        # unsupervised
        log("\nUnsupervised activities - ", self.logfile)
        for type_of_day in ["weekday", "weekend"]:
            str_to_print = f"{type_of_day} - "
            for activity in activities:
                x = self.day_fraction_spent_activity[type_of_day][activity][1]
                str_to_print += f"| {activity}: {x:2.3f}"
            log(str_to_print, self.logfile)

        # supervised
        log(f"\nSupervised activities - ", self.logfile)
        for type_of_day in ["weekday", "weekend"]:
            str_to_print = f"{type_of_day} - "
            for activity in activities:
                x = self.day_fraction_spent_activity[type_of_day][f"supervised-{activity}"][1]
                str_to_print += f"| {activity}: {x:2.3f}"
            log(str_to_print, self.logfile)

        log("\nSocial groups -", self.logfile)
        str_to_print = "size - "
        group_sizes = self.socialize_activity_data['group_size']
        str_to_print += f"mean: {group_sizes.mean():2.2f} | "
        str_to_print += f"std: {group_sizes.stddev(): 2.2f} | "
        str_to_print += f"min: {group_sizes.minimum(): 2.2f} | "
        str_to_print += f"max: {group_sizes.maximum(): 2.2f} | "
        log(str_to_print, self.logfile)

        str_to_print = "location - "
        locations = self.socialize_activity_data["location_frequency"].keys()
        total = sum(self.socialize_activity_data["location_frequency"].values())
        str_to_print += f"total visits {total} | "
        for location in locations:
            m = self.socialize_activity_data["location_frequency"][location]
            str_to_print += f"{location}: {m} {100*m/total:2.2f}% | "
        log(str_to_print, self.logfile)

        str_to_print = "Social network properties (degree statistics) - "
        degrees = np.array([len(h.known_connections) for h in self.city.humans])
        str_to_print += f"mean {np.mean(degrees): 2.2f} | "
        str_to_print += f"std. {np.std(degrees): 2.2f} | "
        str_to_print += f"min {min(degrees): 2.2f} | "
        str_to_print += f"max {max(degrees): 2.2f} | "
        str_to_print += f"median {np.median(degrees): 2.2f}"
        log(str_to_print, self.logfile)

        # start time of activities
        for attr in ["end_time", "duration"]:
            str_to_print = f"\n{attr} - "
            log(str_to_print, self.logfile)
            for type_of_activty, metrics in self.activity_attributes[attr].items():
                str_to_print = f"{type_of_activty} - "
                str_to_print += f"mean: {metrics.mean()/SECONDS_PER_HOUR: 2.2f} | "
                str_to_print += f"std: {metrics.stddev()/SECONDS_PER_HOUR: 2.2f} | "
                str_to_print += f"min: {metrics.minimum()/SECONDS_PER_HOUR: 2.2f} | "
                str_to_print += f"max: {metrics.maximum()/SECONDS_PER_HOUR: 2.2f} | "
                log(str_to_print, self.logfile)

        self.compute_test_statistics(self.logfile)

        log("\n######## Effective Contacts & % infected #########", self.logfile)
        p_infected = 100 * sum(self.cases_per_day) / len(self.city.humans)
        effective_contacts, scale_factor = self.compute_effective_contacts()
        p_transmission = self.compute_probability_of_transmission()
        infectiousness_duration = self.covid_properties['recovery_days'][1] - self.covid_properties['infectiousness_onset_days'][1]
        # R0 = Susceptible population x Duration of infectiousness x p_transmission
        # https://www.youtube.com/watch?v=wZabMDS0CeA
        # valid only when small portion of population is infected
        r0 = p_transmission * effective_contacts * infectiousness_duration

        log(f"Eff. contacts: {effective_contacts:5.3f} \t % infected: {p_infected: 2.3f}%", self.logfile)
        if scale_factor:
            log(f"effective contacts per contacts (GLOBAL_MOBILITY_SCALING_FACTOR): {scale_factor}", self.logfile)
        # log(f"Probability of transmission: {p_transmission:2.3f}", self.logfile)
        # log(f"Ro (valid only when small proportion of population is infected): {r0: 2.3f}", self.logfile)
        # log("definition of small might be blurry for a population size of less than 1000  ", self.logfile)
        # log(f"Serial interval: {self.get_serial_interval(): 5.3f}", self.logfile)

        log("\n######## Rt #########", self.logfile)
        cases_per_day = self.cases_per_day
        serial_interval = self.get_generation_time()
        if serial_interval == 0:
            serial_interval = 7.0
            log("WARNING: serial_interval is 0", self.logfile)
        log(f"using serial interval :{serial_interval}", self.logfile)

        plotrt = PlotRt(R_T_MAX=4, sigma=0.25, GAMMA=1.0 / serial_interval)
        most_likely, _ = plotrt.compute(cases_per_day, r0_estimate=2.5)
        log(f"Rt: {most_likely[:20]}", self.logfile)

    def plot_metrics(self, dirname):
        """
        [summary]

        Args:
            dirname ([type]): [description]
        """
        import matplotlib.pyplot as plt
        import networkx as nx
        import seaborn as sns
        import os

        x = pd.DataFrame.from_dict(self.contacts['all'])
        x = x[sorted(x.columns)]
        fig = x.iplot(kind='heatmap', asFigure=True, title="all_contacts")
        fig.savefig(f"{dirname}/all_contacts.png")

        x = self.contacts['env_infection']
        g = self.infection_graph
        nx.nx_pydot.write_dot(g,'DiGraph.dot')
        pos = nx.drawing.nx_agraph.graphviz_layout(g, prog='dot')
        nx.draw_networkx(g, pos, with_labels=True)
        plt.savefig(f"{dirname}/infection_graph.png")

        os.makedirs(f"{dirname}/contact_stats", exist_ok=True)
        types = sorted(self.city.conf.get("LOCATION_DISTRIBUTION").keys())
        ages = sorted(self.city.conf.get("HUMAN_DISTRIBUTION").keys(), key = lambda x:x[0])
        for hour, v1 in self.transition_probability.items():
            images = []
            fig,ax =  plt.subplots(3,2, figsize=(18,12), sharex=True, sharey=False)
            pos = {0:(0,0), 1:(0,1), 2:(1,0), 3:(1,1), 4:(2,0), 5:(2,1)}

            for age_bin in range(len(ages)):
                v2 = v1[age_bin]
                x = pd.DataFrame.from_dict(v2, orient='index')
                x = x.reindex(index=types, columns=types)
                x = x.div(x.sum(1), axis=0)
                g = sns.heatmap(x, ax=ax[pos[age_bin][0]][pos[age_bin][1]],
                    linewidth=0.5, linecolor='black', annot=True, vmin=0.0, vmax=1.0, cmap=sns.cm.rocket_r)
                g.set_title(f"{ages[age_bin][0]} <= age < {ages[age_bin][1]}")

            fig.suptitle(f"Hour {hour}", fontsize=16)
            fig.savefig(f"{dirname}/contact_stats/hour_{hour}.png")

    def write_for_training(self, humans, outfile, conf):
        """ Writes some data out for the ML predictor """
        data = dict()
        data['hospitalization_per_day'] = self.hospitalization_per_day

        # parse test results
        data['positive_test_results_per_day'] = []
        data['negative_test_results_per_day'] = []
        for d in self.test_results_per_day.values():
            data['positive_test_results_per_day'].append(d['positive'])
            data['negative_test_results_per_day'].append(d['negative'])

        data['tested_per_day'] = self.tested_per_day
        data['i_per_day'] = self.i_per_day
        data['adoption_rate'] = self.adoption_rate
        data['lab_test_capacity'] = conf['TEST_TYPES']['lab']['capacity']
        data['n_people'] = conf['n_people']

        data['humans'] = {}
        for human in humans:
            humans_data = {}
            humans_data['viral_load_plateau_start'] = human.viral_load_plateau_start
            humans_data['viral_load_plateau_height'] = human.viral_load_plateau_height
            humans_data['viral_load_plateau_end'] = human.viral_load_plateau_end
            humans_data['viral_load_peak_start'] = human.viral_load_peak_start
            humans_data['viral_load_peak_height'] = human.viral_load_peak_height
            humans_data['viral_load_plateau_end'] = human.viral_load_plateau_end
            humans_data['incubation_days'] = human.incubation_days
            humans_data['recovery_days'] = human.recovery_days
            data['humans'][human.name] = humans_data
        with open(outfile, 'wb') as f:
            dill.dump(data, f)<|MERGE_RESOLUTION|>--- conflicted
+++ resolved
@@ -709,11 +709,6 @@
         #
         self.avg_infectiousness_per_day.append(np.mean([h.infectiousness for h in self.city.humans]))
 
-<<<<<<< HEAD
-=======
-        # if len(self.city.humans) > 5000:
-            # self.dump_metrics()
-
     def compute_severity(self, symptoms):
         severity = 0
         for s in symptoms:
@@ -727,7 +722,6 @@
                 severity = 1
         return severity
 
->>>>>>> 975d0c37
     def compute_mobility(self):
         """
         [summary]
