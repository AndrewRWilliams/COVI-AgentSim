# -*- coding: utf-8 -*-
import simpy

import itertools
import numpy as np
from collections import defaultdict, namedtuple
import datetime
from bitarray import bitarray
import operator
import math

from utils import _normalize_scores, _get_random_age, _get_random_sex, _get_all_symptoms, \
    _get_preexisting_conditions, _draw_random_discreet_gaussian, _json_serialize, _sample_viral_load_piecewise, \
    _get_random_area, _encode_message, _decode_message, float_to_binary, binary_to_float, _reported_symptoms, _get_mask_wearing
from config import *  # PARAMETERS

from base import *

if COLLECT_LOGS is False:
    Event = DummyEvent


class Visits(object):

    def __init__(self):
        self.parks = defaultdict(int)
        self.stores = defaultdict(int)
        self.hospitals = defaultdict(int)
        self.miscs = defaultdict(int)

    @property
    def n_parks(self):
        return len(self.parks)

    @property
    def n_stores(self):
        return len(self.stores)

    @property
    def n_hospitals(self):
        return len(self.hospitals)

    @property
    def n_miscs(self):
        return len(self.miscs)


class Human(object):

    def __init__(self, env, name, age, rng, infection_timestamp, household, workplace, profession, rho=0.3, gamma=0.21, symptoms=[],
                 test_results=None, sim_days=0):
        self.env = env
        self._events = []
        self.name = f"human:{name}"
        self.rng = rng
        self.profession = profession
        self.death = False

        self.age = age
        self.sex = _get_random_sex(self.rng)
        self.preexisting_conditions = _get_preexisting_conditions(self.age, self.sex, self.rng)

        self.assign_household(household)
        self.workplace = workplace
        self.rho = rho
        self.gamma = gamma
        self.rest_at_home = False # to track mobility due to symptoms

        self.visits = Visits()
        self.travelled_recently = self.rng.rand() > 0.9

        # &carefulness
        if self.rng.rand() < P_CAREFUL_PERSON:
            self.carefulness = (round(self.rng.normal(55, 10)) + self.age/2) / 100
        else:
            self.carefulness = (round(self.rng.normal(25, 10)) + self.age/2) / 100
        self.mask_wearing = _get_mask_wearing(self.carefulness, sim_days, self.rng)

        age_modifier = 1
        if self.age > 40 or self.age < 12:
            age_modifier = 2
        self.has_cold = self.rng.rand() < P_COLD * age_modifier
        self.has_flu = self.rng.rand() < P_FLU * age_modifier
        self.has_app = self.rng.rand() < (P_HAS_APP / age_modifier) + (self.carefulness / 2)
        self.incubation_days = _draw_random_discreet_gaussian(AVG_INCUBATION_DAYS, SCALE_INCUBATION_DAYS, self.rng)

        # Indicates whether this person will show severe signs of illness.
        self.infection_timestamp = infection_timestamp
        self.is_immune = False
        self.recovered_timestamp = datetime.datetime.min
<<<<<<< HEAD
        self.gets_really_sick = self.rng.random() >= 0.8 + (age/100)
        self.gets_extremely_sick = self.rng.random() >= 0.7 # &severe; 30% of severe cases need ICU
        self.never_recovers = self.rng.random() <= P_NEVER_RECOVERS[min(math.floor(self.age/10),8)]
=======
        self.gets_really_sick = self.rng.random() >= 0.9
        self.gets_extremely_sick = self.gets_really_sick and self.rng.random() >= 0.7 # &severe; 30% of severe cases need ICU
        self.never_recovers = self.rng.random() <= P_NEVER_RECOVERS[min(math.floor(self.age/10),8)] * REINFECTION_POSSIBLE
>>>>>>> d901b064
        self.obs_hospitalized = False
        self.obs_in_icu = False

        # &symptoms, &viral-load
        # probability of being asymptomatic is basically 50%, but a bit less if you're older
        # and a bit more if you're younger
        self.is_asymptomatic = self.rng.rand() > (BASELINE_P_ASYMPTOMATIC - (self.age - 50) * 0.5) / 100
        self.asymptomatic_infection_ratio = ASYMPTOMATIC_INFECTION_RATIO if self.is_asymptomatic else 0.0 # draw a beta with the distribution in documents

        self.recovery_days = _draw_random_discreet_gaussian(AVG_RECOVERY_DAYS, SCALE_RECOVERY_DAYS, self.rng) # make it IQR &recovery
        self.viral_load_plateau_height, self.viral_load_plateau_start, self.viral_load_plateau_end, self.viral_load_recovered = _sample_viral_load_piecewise(rng, age=age)
        self.all_symptoms = _get_all_symptoms(
                          np.ndarray.item(self.viral_load_plateau_start), np.ndarray.item(self.viral_load_plateau_end),
                          np.ndarray.item(self.viral_load_recovered), age=self.age, incubation_days=self.incubation_days,
                                                          really_sick=self.gets_really_sick, extremely_sick=self.gets_extremely_sick,
                          rng=self.rng, preexisting_conditions=self.preexisting_conditions)
        self.all_reported_symptoms = _reported_symptoms(self.all_symptoms, self.rng, self.carefulness)

        # counters and memory
        self.r0 = []
        self.has_logged_symptoms = self.has_app and any(self.symptoms) and rng.rand() < 0.5
        self.has_logged_test = self.has_app and self.test_results and rng.rand() < 0.5
        self.has_logged_info = self.has_app and rng.rand() < 0.5
        self.last_state = self.state
        self.n_infectious_contacts = 0
        self.symptom_start_time = None

        self.obs_age = self.age if self.has_app and self.has_logged_info else None
        self.obs_sex = self.sex if self.has_app and self.has_logged_info else None
        self.obs_preexisting_conditions = self.preexisting_conditions if self.has_app and self.has_logged_info else None
        self.obs_symptoms = self.symptoms if self.has_logged_symptoms else None

        # habits
        self.avg_shopping_time = _draw_random_discreet_gaussian(AVG_SHOP_TIME_MINUTES, SCALE_SHOP_TIME_MINUTES, self.rng)
        self.scale_shopping_time = _draw_random_discreet_gaussian(AVG_SCALE_SHOP_TIME_MINUTES,
                                                                  SCALE_SCALE_SHOP_TIME_MINUTES, self.rng)

        self.avg_exercise_time = _draw_random_discreet_gaussian(AVG_EXERCISE_MINUTES, SCALE_EXERCISE_MINUTES, self.rng)
        self.scale_exercise_time = _draw_random_discreet_gaussian(AVG_SCALE_EXERCISE_MINUTES,
                                                                  SCALE_SCALE_EXERCISE_MINUTES, self.rng)

        self.avg_working_minutes = _draw_random_discreet_gaussian(AVG_WORKING_MINUTES, SCALE_WORKING_MINUTES, self.rng)
        self.scale_working_minutes = _draw_random_discreet_gaussian(AVG_SCALE_WORKING_MINUTES, SCALE_SCALE_WORKING_MINUTES, self.rng)

        self.avg_hospital_hours = _draw_random_discreet_gaussian(AVG_HOSPITAL_HOURS, SCALE_HOSPITAL_HOURS, self.rng)
        self.scale_hospital_hours = _draw_random_discreet_gaussian(AVG_SCALE_HOSPITAL_HOURS, SCALE_SCALE_HOSPITAL_HOURS, self.rng)

        self.avg_misc_time = _draw_random_discreet_gaussian(AVG_MISC_MINUTES, SCALE_MISC_MINUTES, self.rng)
        self.scale_misc_time = _draw_random_discreet_gaussian(AVG_SCALE_MISC_MINUTES, SCALE_SCALE_MISC_MINUTES, self.rng)

        #getting the number of shopping days and hours from a distribution
        self.number_of_shopping_days = _draw_random_discreet_gaussian(AVG_NUM_SHOPPING_DAYS, SCALE_NUM_SHOPPING_DAYS, self.rng)
        self.number_of_shopping_hours = _draw_random_discreet_gaussian(AVG_NUM_SHOPPING_HOURS, SCALE_NUM_SHOPPING_HOURS, self.rng)

        #getting the number of exercise days and hours from a distribution
        self.number_of_exercise_days = _draw_random_discreet_gaussian(AVG_NUM_EXERCISE_DAYS, SCALE_NUM_EXERCISE_DAYS, self.rng)
        self.number_of_exercise_hours = _draw_random_discreet_gaussian(AVG_NUM_EXERCISE_HOURS, SCALE_NUM_EXERCISE_HOURS, self.rng)

        #Multiple shopping days and hours
        self.shopping_days = self.rng.choice(range(7), self.number_of_shopping_days)
        self.shopping_hours = self.rng.choice(range(7, 20), self.number_of_shopping_hours)

        #Multiple exercise days and hours
        self.exercise_days = self.rng.choice(range(7), self.number_of_exercise_days)
        self.exercise_hours = self.rng.choice(range(7, 20), self.number_of_exercise_hours)

        #Limiting the number of hours spent shopping per week
        self.max_shop_per_week = _draw_random_discreet_gaussian(AVG_MAX_NUM_SHOP_PER_WEEK, SCALE_MAX_NUM_SHOP_PER_WEEK, self.rng)
        self.count_shop=0

        #Limiting the number of hours spent exercising per week
        self.max_exercise_per_week = _draw_random_discreet_gaussian(AVG_MAX_NUM_EXERCISE_PER_WEEK, SCALE_MAX_NUM_EXERCISE_PER_WEEK, self.rng)
        self.count_exercise=0

        self.work_start_hour = self.rng.choice(range(7, 12), 3)

    def assign_household(self, location):
        self.household = location
        self.location = location
        if self.profession == "retired":
            self.workplace = location

    def __repr__(self):
        return f"H:{self.name}, SEIR:{int(self.is_susceptible)}{int(self.is_exposed)}{int(self.is_infectious)}{int(self.is_removed)}"

    ########### MEMORY OPTIMIZATION ###########
    @property
    def events(self):
        return self._events

    def pull_events(self):
        if self._events:
            events = self._events
            self._events = []
        else:
            events = self._events
        return events

    ########### EPI ###########

    @property
    def is_susceptible(self):
        return not self.is_exposed and not self.is_infectious and not self.is_removed and not self.is_immune

    @property
    def is_exposed(self):
        return self.infection_timestamp is not None and self.env.timestamp - self.infection_timestamp < datetime.timedelta(days=self.incubation_days - INFECTIOUSNESS_ONSET_DAYS)

    @property
    def is_infectious(self):
        return self.infection_timestamp is not None and self.env.timestamp - self.infection_timestamp >= datetime.timedelta(days=self.incubation_days - INFECTIOUSNESS_ONSET_DAYS)

    @property
    def is_removed(self):
        return self.recovered_timestamp == datetime.datetime.max

    @property
    def is_incubated(self):
        return (not self.is_asymptomatic and self.infection_timestamp is not None and
                self.env.timestamp - self.infection_timestamp >= datetime.timedelta(days=self.incubation_days))

    @property
    def state(self):
        return [int(self.is_susceptible), int(self.is_exposed), int(self.is_infectious), int(self.is_removed)]

    @property
    def really_sick(self):
        return self.gets_really_sick and 'severe' in self.symptoms

    @property
    def extremely_sick(self):
        return self.gets_extremely_sick and 'severe' in self.symptoms

    def test_results(self):
        if any(self.symptoms) and self.rng.rand() > P_TEST:
            test_type = 'lab'
            e = ''
            if self.rng.rand() > P_FALSE_NEGATIVE:
                test_result =  'negative'
            else:
                test_result =  'positive'
            return (test_result, test_type)

        return (None, None)

    @property
    def symptoms(self):
        if self.infection_timestamp is not None and not self.is_asymptomatic:
            sickness_day = (self.env.timestamp - self.infection_timestamp).days
            if sickness_day >= len(self.all_symptoms):
                return []
            return self.all_symptoms[sickness_day]
        return []

    def reported_symptoms(self):
        try:
            sickness_day = (self.env.timestamp - self.infection_timestamp).days
            return self.all_reported_symptoms[sickness_day]
        except Exception as e:
            return []

    def reported_symptoms_for_sickness(self):
        try:
            sickness_day = (self.env.timestamp - self.infection_timestamp).days
            all_reported_symptoms_till_day = []
            for day in range(sickness_day+1):
                all_reported_symptoms_till_day.extend(self.all_reported_symptoms[sickness_day])
            return all_reported_symptoms_till_day
        except Exception as e:
            return []

    @property
    def viral_load(self):
        """ Calculates the elapsed time since infection, returning this person's current viral load"""
        if not self.infection_timestamp:
            return 0.
        # calculates the time since infection in days
        time_exposed = (self.env.timestamp - self.infection_timestamp)
        time_exposed_days = time_exposed.days + time_exposed.seconds / 86400 #(seconds in a day)

        # implements the piecewise linear function
        if time_exposed_days < self.viral_load_plateau_start:
            cur_viral_load = self.viral_load_plateau_height * time_exposed_days / self.viral_load_plateau_start
        elif time_exposed_days < self.viral_load_plateau_end:
            cur_viral_load = self.viral_load_plateau_height
        else:
            cur_viral_load = self.viral_load_plateau_height - self.viral_load_plateau_height * (time_exposed_days -self.viral_load_plateau_end) / (self.viral_load_recovered - self.viral_load_plateau_end)

        # the viral load cannot be negative
        if cur_viral_load < 0:
            cur_viral_load = 0.
        return cur_viral_load

    @property
    def infectiousness(self):
        severity_multiplier = 1
        if self.is_infectious:
            if self.gets_really_sick:
              severity_multiplier = 1.25
            if self.extremely_sick:
              severity_multiplier = 1.5
            if 'immuno-compromised' in self.preexisting_conditions:
              severity_multiplier += 0.2
            if 'cough' in self.symptoms:
              severity_multiplier += 0.25
        return self.viral_load * severity_multiplier

    @property
    def wearing_mask(self):
        #TODO there HAS TO BE A BETTER WAY
        today = (self.env.timestamp-self.env.initial_timestamp).days
        if self.location == self.household:
            mask = False
        if self.location.location_type == 'store':
            if self.carefulness > 60:
                mask = True
            else:
                mask = self.mask_wearing[today]
        else:
            mask = self.mask_wearing[today] #baseline p * carefullness

    @property
    def mask_effect(self):
      if self.wearing_mask:
          if  self.workplace.location_type == 'hospital':
              efficacy = MASK_EFFICACY_HEALTHWORKER
          else:
              efficacy = MASK_EFFICACY_NORMIE
          return efficacy
      else:
        return 1

    def how_am_I_feeling(self):
        current_symptoms = self.symptoms
        if current_symptoms == []:
            return 1.0

        if sum(x in current_symptoms for x in ["severe", "extremely_severe", "trouble_breathing"]) > 0:
            return 0.0

        elif sum(x in current_symptoms for x in ["moderate", "mild", "fever"]) > 0:
            return 0.3

        elif sum(x in current_symptoms for x in ["cough", "fatigue", "gastro", "aches"]) > 0:
            return 0.5

        elif sum(x in current_symptoms for x in ["runny_nose", "loss_of_taste"]) > 0:
            return 0.7

        return 0.9

    def assert_state_changes(self):
        next_state = {0:[1], 1:[2], 2:[0, 3]}
        assert sum(self.state) == 1, f"invalid compartment for human:{self.name}"
        if self.last_state != self.state:
            assert self.state.index(1) in next_state[self.last_state.index(1)], f"invalid compartment transition for human:{self.name}"
            self.last_state = self.state


    def run(self, city):
        """
           1 2 3 4 5 6 7 8 9 10 11 12 13 14 15 16 17 18 19 20 21 22 23 24
           State  h h h h h h h h h sh sh h  h  h  ac h  h  h  h  h  h  h  h  h
        """
        self.household.humans.add(self)
        while True:

            # show symptoms
            if self.is_incubated and not self.has_logged_symptoms:
                self.symptom_start_time = self.env.timestamp
                city.tracker.track_generation_times(self.name) # it doesn't count environmental infection or primary case or asymptomatic/presymptomatic infections; refer the definition
                Event.log_symptom_start(self, True, self.env.timestamp)
                self.has_logged_symptoms = True

            # log test
            if (self.is_incubated and
                self.env.timestamp - self.symptom_start_time > datetime.timedelta(days=TEST_DAYS) and
                not self.has_logged_test):
                test_result, test_type = self.test_results()
                Event.log_test(self, test_result, test_type, self.env.timestamp)
                self.has_logged_test = True
                assert self.has_logged_symptoms is True # FIXME: assumption might not hold

            # recover
            if self.is_infectious and self.env.timestamp - self.infection_timestamp >= datetime.timedelta(days=self.recovery_days):
                recovery_duration = self.recovery_days - self.incubation_days + INFECTIOUSNESS_ONSET_DAYS
                city.tracker.track_recovery(self.n_infectious_contacts, recovery_duration)
                if self.never_recovers:
                    self.recovered_timestamp = datetime.datetime.max
                    dead = True
                else:
                    if not REINFECTION_POSSIBLE:
                        self.recovered_timestamp = datetime.datetime.max
                        self.is_immune = not REINFECTION_POSSIBLE
                    else:
                        self.recovered_timestamp = self.env.timestamp
                    self.never_recovers = self.rng.random() <= P_NEVER_RECOVERS[min(math.floor(self.age/10),8)]
                    dead = False

                self.infection_timestamp = None # indicates they are no longer infected
                Event.log_recovery(self, self.env.timestamp, dead)
                if dead:
                    yield self.env.timeout(np.inf)

            self.assert_state_changes()

            # Mobility
            hour, day = self.env.hour_of_day(), self.env.day_of_week()
            if day==0:
                self.count_exercise=0
                self.count_shop=0

            # self.how_am_I_feeling = 1.0 (great) --> rest_at_home = False
            # self.how_am_I_feeling = 0.0 (worst) --> rest_at_home = True
            if not self.rest_at_home:
                # set it once for the rest of the disease path
                if not self.rng.random() < self.how_am_I_feeling():
                    self.rest_at_home = True

            # happens when recovered
            elif self.rest_at_home and self.how_am_I_feeling() == 1.0:
                self.rest_at_home = False

            if self.extremely_sick:
                yield self.env.process(self.excursion(city, "hospital-icu"))

            elif self.really_sick:
                yield self.env.process(self.excursion(city, "hospital"))

            if (not WORK_FROM_HOME and
                not self.env.is_weekend() and
                hour in self.work_start_hour and
                not self.rest_at_home):
                yield self.env.process(self.excursion(city, "work"))

            elif ( hour in self.shopping_hours and
                   day in self.shopping_days and
                   self.count_shop<=self.max_shop_per_week and
                   not self.rest_at_home):
                self.count_shop+=1
                yield self.env.process(self.excursion(city, "shopping"))

            elif ( hour in self.exercise_hours and
                    day in self.exercise_days and
                    self.count_exercise<=self.max_exercise_per_week and
                    not self.rest_at_home):
                self.count_exercise+=1
                yield  self.env.process(self.excursion(city, "exercise"))

            elif (self.env.is_weekend() and
                    self.rng.random() < 0.05 and
                    not self.rest_at_home):
                yield  self.env.process(self.excursion(city, "leisure"))

            # start from house all the time
            yield self.env.process(self.at(self.household, city, 60))

    ############################## MOBILITY ##################################
    @property
    def lat(self):
        return self.location.lat if self.location else self.household.lat

    @property
    def lon(self):
        return self.location.lon if self.location else self.household.lon


    @property
    def obs_lat(self):
        if LOCATION_TECH == 'bluetooth':
            return round(self.lat + self.rng.normal(0, 2))
        else:
            return round(self.lat + self.rng.normal(0, 10))

    @property
    def obs_lon(self):
        if LOCATION_TECH == 'bluetooth':
            return round(self.lon + self.rng.normal(0, 2))
        else:
            return round(self.lon + self.rng.normal(0, 10))

    def excursion(self, city, type):

        if type == "shopping":
            grocery_store = self._select_location(location_type="stores", city=city)
            t = _draw_random_discreet_gaussian(self.avg_shopping_time, self.scale_shopping_time, self.rng)
            with grocery_store.request() as request:
                yield request
                yield self.env.process(self.at(grocery_store, city, t))

        elif type == "exercise":
            park = self._select_location(location_type="park", city=city)
            t = _draw_random_discreet_gaussian(self.avg_exercise_time, self.scale_exercise_time, self.rng)
            yield self.env.process(self.at(park, city, t))

        elif type == "work":
            t = _draw_random_discreet_gaussian(self.avg_working_minutes, self.scale_working_minutes, self.rng)
            yield self.env.process(self.at(self.workplace, city, t))

        elif type == "hospital":
            hospital = self._select_location(location_type=type, city=city)
            if hospital is None: # no more hospitals
                yield self.env.timeout(np.inf)

            t = self.recovery_days -(self.env.timestamp - self.infection_timestamp).total_seconds() / 86400 # DAYS
            yield self.env.process(self.at(hospital, city, t * 24 * 60))

        elif type == "hospital-icu":
            icu = self._select_location(location_type=type, city=city)
            if icu is None:
                yield self.env.timeout(np.inf)

            if len(self.preexisting_conditions) < 2:
                extra_time = self.rng.choice([1, 2, 3], p=[0.5, 0.3, 0.2])
            else:
                extra_time = self.rng.choice([1, 2, 3], p=[0.2, 0.3, 0.5]) # DAYS
            t = self.viral_load_plateau_end[0] - self.viral_load_plateau_start[0] + extra_time

            yield self.env.process(self.at(icu, city, t * 24 * 60))

        elif type == "leisure":
            S = 0
            p_exp = 1.0
            while True:
                if self.rng.random() > p_exp:  # return home
                    yield self.env.process(self.at(self.household, city, 60))
                    break

                loc = self._select_location(location_type='miscs', city=city)
                S += 1
                p_exp = self.rho * S ** (-self.gamma * self.adjust_gamma)
                with loc.request() as request:
                    yield request
                    t = _draw_random_discreet_gaussian(self.avg_misc_time, self.scale_misc_time, self.rng)
                    yield self.env.process(self.at(loc, city, t))
        else:
            raise ValueError(f'Unknown excursion type:{type}')


    def at(self, location, city, duration):
        city.tracker.track_trip(from_location=self.location.location_type, to_location=location.location_type, age=self.age, hour=self.env.hour_of_day())

        # add the human to the location
        self.location = location
        location.add_human(self)
        self.leaving_time = duration + self.env.now
        self.start_time = self.env.now
        area = self.location.area

        # Report all the encounters (epi transmission)
        for h in location.humans:
            if h == self:
                continue

            distance =  np.sqrt(int(area/len(self.location.humans))) + self.rng.randint(MIN_DIST_ENCOUNTER, MAX_DIST_ENCOUNTER)
            t_overlap = min(self.leaving_time, getattr(h, "leaving_time", 60)) - max(self.start_time, getattr(h, "start_time", 60))
            t_near = self.rng.random() * t_overlap
            # if self.rng.random() < 0.001:
                # import pdb; pdb.set_trace()
                # print("distance", distance, "time", t_near)
            contact_condition = distance <= INFECTION_RADIUS and t_near > INFECTION_DURATION
            if contact_condition:
                proximity_factor = (1 - distance/INFECTION_RADIUS) + min((t_near - INFECTION_DURATION)/INFECTION_DURATION, 1)

                infectee = None
                if self.is_infectious:
                    ratio = self.asymptomatic_infection_ratio  if self.is_asymptomatic else 1.0
                    p_infection = self.infectiousness * ratio
                    x_human = self.rng.random() < p_infection * CONTAGION_KNOB

                    if x_human and h.is_susceptible:
                        h.infection_timestamp = self.env.timestamp
                        self.n_infectious_contacts+=1
                        Event.log_exposed(h, self, self.env.timestamp)
                        city.tracker.track_infection('human', from_human=self, to_human=h, location=location, timestamp=self.env.timestamp)
                        # this was necessary because the side-simulation needs to know about the infection time
                        h.historical_infection_timestamp = self.env.timestamp
                        # print(f"{self.name} infected {h.name} at {location}")
                        infectee = h.name

                elif h.is_infectious:
                    ratio = h.asymptomatic_infection_ratio  if h.is_asymptomatic else 1.0
                    p_infection = h.infectiousness * ratio # &prob_infectious
                    x_human = self.rng.random() < p_infection * CONTAGION_KNOB

                    if x_human and self.is_susceptible:
                        self.infection_timestamp = self.env.timestamp
                        h.n_infectious_contacts+=1
                        Event.log_exposed(self, h, self.env.timestamp)
                        city.tracker.track_infection('human', from_human=h, to_human=self, location=location, timestamp=self.env.timestamp)
                        # this was necessary because the side-simulation needs to know about the infection time
                        self.historical_infection_timestamp = self.env.timestamp
                        # print(f"{h.name} infected {self.name} at {location}")
                        infectee = self.name

                city.tracker.track_encounter_events(human1=self, human2=h, location=location, distance=distance, duration=t_near)
                Event.log_encounter(self, h,
                                    location=location,
                                    duration=t_near,
                                    distance=distance,
                                    infectee=infectee,
                                    time=self.env.timestamp
                                    )

        yield self.env.timeout(duration / TICK_MINUTE)

        # environmental transmission
        x_environment = location.contamination_probability > 0 and self.rng.random() < ENVIRONMENTAL_INFECTION_KNOB * location.contamination_probability # &prob_infection
        if x_environment and self.is_susceptible:
            self.infection_timestamp = self.env.timestamp
            Event.log_exposed(self, location,  self.env.timestamp)
            city.tracker.track_infection('env', from_human=None, to_human=self, location=location, timestamp=self.env.timestamp)
            self.historical_infection_timestamp = self.env.timestamp
            # print(f"{self.name} is enfected at {location}")

        location.remove_human(self)


    def _select_location(self, location_type, city):
        """
        Preferential exploration treatment to visit places
        rho, gamma are treated in the paper for normal trips
        Here gamma is multiplied by a factor to supress exploration for parks, stores.
        """
        if location_type == "park":
            S = self.visits.n_parks
            self.adjust_gamma = 1.0
            pool_pref = self.parks_preferences
            locs = city.parks
            visited_locs = self.visits.parks

        elif location_type == "stores":
            S = self.visits.n_stores
            self.adjust_gamma = 1.0
            pool_pref = self.stores_preferences
            locs = city.stores
            visited_locs = self.visits.stores

        elif location_type == "hospital":
            hospital = None
            for hospital in sorted(city.hospitals, key=lambda x:compute_distance(self.location, x)):
                if len(hospital.humans) < hospital.capacity:
                    return hospital
            return None

        elif location_type == "hospital-icu":
            icu = None
            for hospital in sorted(city.hospitals, key=lambda x:compute_distance(self.location, x)):
                if len(hospital.icu.humans) < hospital.icu.capacity:
                    return hospital.icu
            return None

        elif location_type == "miscs":
            S = self.visits.n_miscs
            self.adjust_gamma = 1.0
            pool_pref = [(compute_distance(self.location, m) + 1e-1) ** -1 for m in city.miscs if
                         m != self.location]
            pool_locs = [m for m in city.miscs if m != self.location]
            locs = city.miscs
            visited_locs = self.visits.miscs

        else:
            raise ValueError(f'Unknown location_type:{location_type}')

        if S == 0:
            p_exp = 1.0
        else:
            p_exp = self.rho * S ** (-self.gamma * self.adjust_gamma)

        if self.rng.random() < p_exp and S != len(locs):
            # explore
            cands = [i for i in locs if i not in visited_locs]
            cands = [(loc, pool_pref[i]) for i, loc in enumerate(cands)]
        else:
            # exploit
            cands = [(i, count) for i, count in visited_locs.items()]

        cands, scores = zip(*cands)
        loc = self.rng.choice(cands, p=_normalize_scores(scores))
        visited_locs[loc] += 1
        return loc

    def serialize(self):
        """This function serializes the human object for pickle."""
        # TODO: I deleted many unserializable attributes, but many of them can (and should) be converted to serializable form.
        del self.env
        del self._events
        del self.rng
        del self.visits
        del self.leaving_time
        del self.start_time
        del self.household
        del self.location
        del self.workplace
        del self.viral_load_plateau_start
        del self.viral_load_plateau_end
        del self.viral_load_recovered
        del self.exercise_hours
        del self.exercise_days
        del self.shopping_days
        del self.shopping_hours
        del self.work_start_hour
        del self.infection_timestamp
        del self.recovered_timestamp
        return self<|MERGE_RESOLUTION|>--- conflicted
+++ resolved
@@ -88,15 +88,9 @@
         self.infection_timestamp = infection_timestamp
         self.is_immune = False
         self.recovered_timestamp = datetime.datetime.min
-<<<<<<< HEAD
         self.gets_really_sick = self.rng.random() >= 0.8 + (age/100)
-        self.gets_extremely_sick = self.rng.random() >= 0.7 # &severe; 30% of severe cases need ICU
+        self.gets_extremely_sick = self.gets_really_sick and self.rng.random() >= 0.7 # &severe; 30% of severe cases need ICU
         self.never_recovers = self.rng.random() <= P_NEVER_RECOVERS[min(math.floor(self.age/10),8)]
-=======
-        self.gets_really_sick = self.rng.random() >= 0.9
-        self.gets_extremely_sick = self.gets_really_sick and self.rng.random() >= 0.7 # &severe; 30% of severe cases need ICU
-        self.never_recovers = self.rng.random() <= P_NEVER_RECOVERS[min(math.floor(self.age/10),8)] * REINFECTION_POSSIBLE
->>>>>>> d901b064
         self.obs_hospitalized = False
         self.obs_in_icu = False
 
