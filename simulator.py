--- conflicted
+++ resolved
@@ -592,16 +592,9 @@
 
             if self.last_date['run'] != self.env.timestamp.date():
                 self.last_date['run'] = self.env.timestamp.date()
-<<<<<<< HEAD
-                self.infectiousnesses.append(self.infectiousness)
-                if len(self.infectiousnesses) > INFECTIOUSNESS_N_DAYS_HISTORY:
-                    self.infectiousnesses.pop(0)
                 self.update_symptoms()
-
                 self.update_risk(symptoms=self.symptoms)
-=======
                 self.infectiousnesses.appendleft(self.infectiousness)
->>>>>>> 175eb52d
                 Event.log_daily(self, self.env.timestamp)
                 city.tracker.track_symptoms(self)
 
@@ -1153,24 +1146,14 @@
                 new_risk_level_on_day = _proba_to_risk_level(self.risk_history[day-cur_day+1])
                 if old_risk_level_on_day != new_risk_level_on_day:
                     self.risk = self.risk_history[day-cur_day+1]
-<<<<<<< HEAD
-                    self.risk_level = min(new_risk_level_on_day,15)
-                    for message in self.contact_book.messages_by_day[day-cur_day]:
-                        sent_at = int(message.unobs_id[6:])
-                        if not self.has_app or not self.city.hd[message.unobs_id].has_app:
-                            continue
-                        self.city.hd[message.unobs_id].contact_book.update_messages.append(
-                            self.cur_message_risk_update(day-cur_day, message.uid, message.risk, sent_at))
-
-=======
                     self.risk_level = min(new_risk_level_on_day, 15)
                     for message in self.contact_book.messages_by_day[day-1]:
                         my_old_message = self.contact_book.sent_messages_by_day[day-1][0]
                         sent_at = int(my_old_message.unobs_id[6:])
                         self.city.hd[message.unobs_id].contact_book.update_messages.append(
                             encode_update_message(self.cur_message_risk_update(my_old_message.day, my_old_message.uid, old_risk_level_on_day, sent_at)))
+
             self.risk_level = min(_proba_to_risk_level(self.risk_history[0]), 15)
->>>>>>> 175eb52d
             self.risk = self.risk_history[0]
             new_risk_level = min(_proba_to_risk_level(self.risk), 15)
             if new_risk_level != self.risk_level:
