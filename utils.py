--- conflicted
+++ resolved
@@ -16,7 +16,6 @@
 		age = round(float(draw))
 	return age
 
-<<<<<<< HEAD
 # &sex
 def _get_random_sex():
 	p = np.random.rand()
@@ -146,10 +145,8 @@
 
 	return conditions
 
-def _draw_random_discreet_gaussian(avg, scale):
-=======
+
 def _draw_random_discreet_gaussian(avg, scale, rng):
->>>>>>> dc8c539a
     # https://stackoverflow.com/a/37411711/3413239
     return int(truncnorm(a=-1, b=1, loc=avg, scale=scale).rvs(1, random_state=rng).round().astype(int)[0])
 
